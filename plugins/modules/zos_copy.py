#!/usr/bin/python
# -*- coding: utf-8 -*-

# Copyright (c) IBM Corporation 2019, 2020, 2021, 2022
# Licensed under the Apache License, Version 2.0 (the "License");
# you may not use this file except in compliance with the License.
# You may obtain a copy of the License at
#     http://www.apache.org/licenses/LICENSE-2.0
# Unless required by applicable law or agreed to in writing, software
# distributed under the License is distributed on an "AS IS" BASIS,
# WITHOUT WARRANTIES OR CONDITIONS OF ANY KIND, either express or implied.
# See the License for the specific language governing permissions and
# limitations under the License.

from __future__ import absolute_import, division, print_function

__metaclass__ = type


DOCUMENTATION = r"""
---
module: zos_copy
version_added: '1.2.0'
short_description: Copy data to z/OS
description:
  - The L(zos_copy,./zos_copy.html) module copies a file or data set from a local or a
    remote machine to a location on the remote machine.
author:
  - "Asif Mahmud (@asifmahmud)"
  - "Demetrios Dimatos (@ddimatos)"
  - "Ivan Moreno (@rexemin)"
options:
  backup:
    description:
      - Specifies whether a backup of the destination should be created before
        copying data.
      - When set to C(true), the module creates a backup file or data set.
      - The backup file name will be returned on either success or failure of
        module execution such that data can be retrieved.
    type: bool
    default: false
    required: false
  backup_name:
    description:
      - Specify a unique USS file name or data set name for the destination backup.
      - If the destination C(dest) is a USS file or path, the C(backup_name) must
        be an absolute path name.
      - If the destination is an MVS data set name, the C(backup_name) provided
        must meet data set naming conventions of one or more qualifiers, each
        from one to eight characters long, that are delimited by periods.
      - If the C(backup_name) is not provided, the default C(backup_name) will
        be used. If the C(dest) is a USS file or USS path, the name of the backup
        file will be the destination file or path name appended with a
        timestamp, e.g. C(/path/file_name.2020-04-23-08-32-29-bak.tar). If the
        C(dest) is an MVS data set, it will be a data set with a randomly generated
        name.
      - If C(dest) is a data set member and C(backup_name) is not provided, the data set
        member will be backed up to the same partitioned data set with a randomly
        generated member name.
    required: false
    type: str
  content:
    description:
      - When used instead of C(src), sets the contents of a file or data set
        directly to the specified value.
      - Works only when C(dest) is a USS file, sequential data set, or a
        partitioned data set member.
      - If C(dest) is a directory, then content will be copied to
        C(/path/to/dest/inline_copy).
    type: str
    required: false
  dest:
    description:
      - The remote absolute path or data set where the content should be copied to.
      - C(dest) can be a USS file, directory or MVS data set name.
      - If C(dest) has missing parent directories, they will be created.
      - If C(dest) is a nonexistent USS file, it will be created.
      - If C(dest) is a nonexistent data set, it will be created following the
        process outlined here and in the C(volume) option.
      - If C(dest) is a nonexistent data set, the attributes assigned will depend
        on the type of C(src). If C(src) is a USS file, C(dest) will have a
        Fixed Block (FB) record format and the remaining attributes will be computed.
        If C(src) is binary, C(dest) will have a Fixed Block (FB) record format
        with a record length of 80, block size of 32760, and the remaining
        attributes will be computed.
      - When C(dest) is a data set, precedence rules apply. If C(dest_data_set)
        is set, this will take precedence over an existing data set. If C(dest)
        is an empty data set, the empty data set will be written with the
        expectation its attributes satisfy the copy. Lastly, if no precendent
        rule has been exercised, C(dest) will be created with the same attributes
        of C(src).
      - When the C(dest) is an existing VSAM (KSDS) or VSAM (ESDS), then source
        can be an ESDS, a KSDS or an RRDS. The VSAM (KSDS) or VSAM (ESDS) C(dest) will
        be deleted and recreated following the process outlined in the C(volume) option.
      - When the C(dest) is an existing VSAM (RRDS), then the source must be an RRDS.
        The VSAM (RRDS) will be deleted and recreated following the process outlined
        in the C(volume) option.
      - When C(dest) is and existing VSAM (LDS), then source must be an LDS. The
        VSAM (LDS) will be deleted and recreated following the process outlined
        in the C(volume) option.
      - When C(dest) is a data set, you can override storage management rules
        by specifying C(volume) if the storage class being used has
        GUARANTEED_SPACE=YES specified, otherwise, the allocation will
        fail. See C(volume) for more volume related processes.
    type: str
    required: true
  encoding:
    description:
      - Specifies which encodings the destination file or data set should be
        converted from and to.
      - If C(encoding) is not provided, the module determines which local and remote
        charsets to convert the data from and to. Note that this is only done for text
        data and not binary data.
      - Only valid if C(is_binary) is false.
    type: dict
    required: false
    suboptions:
      from:
        description:
          - The encoding to be converted from
        required: true
        type: str
      to:
        description:
          - The encoding to be converted to
        required: true
        type: str
  force:
    description:
      - If set to C(true) and the remote file or data set C(dest) is empty,
        the C(dest) will be reused.
      - If set to C(true) and the remote file or data set C(dest) is NOT empty,
        the C(dest) will be deleted and recreated with the C(src) data set
        attributes, otherwise it will be recreated with the C(dest) data set
        attributes.
      - To backup data before any deletion, see parameters C(backup) and
        C(backup_name).
      - If set to C(false), the file or data set will only be copied if the
        destination does not exist.
      - If set to C(false) and destination exists, the module exits with a note to
        the user.
    type: bool
    default: false
    required: false
  ignore_sftp_stderr:
    description:
      - During data transfer through SFTP, the module fails if the SFTP command
        directs any content to stderr. The user is able to override this
        behavior by setting this parameter to C(true). By doing so, the module
        would essentially ignore the stderr stream produced by SFTP and continue
        execution.
      - When Ansible verbosity is set to greater than 3, either through the
        command line interface (CLI) using B(-vvvv) or through environment
        variables such as B(verbosity = 4), then this parameter will
        automatically be set to C(true).
    type: bool
    required: false
    default: false
    version_added: "1.4.0"
  is_binary:
    description:
      - If set to C(true), indicates that the file or data set to be copied is a
        binary file/data set.
    type: bool
    default: false
    required: false
  local_follow:
    description:
      - This flag indicates that any existing filesystem links in the source tree
        should be followed.
    type: bool
    default: true
    required: false
  mode:
    description:
      - The permission of the destination file or directory.
      - If C(dest) is USS, this will act as Unix file mode, otherwise ignored.
      - It should be noted that modes are octal numbers.
        The user must either add a leading zero so that Ansible's YAML parser
        knows it is an octal number (like C(0644) or C(01777))or quote it
        (like C('644') or C('1777')) so Ansible receives a string and can do its
        own conversion from string into number. Giving Ansible a number without
        following one of these rules will end up with a decimal number which
        will have unexpected results.
      - The mode may also be specified as a symbolic mode
        (for example, ``u+rwx`` or ``u=rw,g=r,o=r``) or a special
        string `preserve`.
      - I(mode=preserve) means that the file will be given the same permissions as
        the source file.
    type: str
    required: false
  remote_src:
    description:
      - If set to C(false), the module searches for C(src) at the local machine.
      - If set to C(true), the module goes to the remote/target machine for C(src).
    type: bool
    default: false
    required: false
  sftp_port:
    description:
      - Configuring the SFTP port used by the L(zos_copy,./zos_copy.html) module has been
        deprecated and will be removed in ibm.ibm_zos_core collection version
        1.5.0.
      - Configuring the SFTP port with I(sftp_port) will no longer have any
        effect on which port is used by this module.
      - To configure the SFTP port used for module L(zos_copy,./zos_copy.html), refer to topic
        L(using connection plugins,https://docs.ansible.com/ansible/latest/plugins/connection.html#using-connection-plugins)
      - If C(ansible_port) is not specified, port 22 will be used.
    type: int
    required: false
  src:
    description:
      - Path to a file/directory or name of a data set to copy to remote
        z/OS system.
      - If C(remote_src) is true, then C(src) must be the path to a Unix
        System Services (USS) file, name of a data set, or data set member.
      - If C(src) is a local path or a USS path, it can be absolute or relative.
      - If C(src) is a directory, C(dest) must be a partitioned data set or
        a USS directory.
      - If C(src) is a file and C(dest) ends with "/" or is a
        directory, the file is copied to the directory with the same filename as
        C(src).
      - If C(src) is a directory and ends with "/", the contents of it will be copied
        into the root of C(dest). If it doesn't end with "/", the directory itself
        will be copied.
      - If C(src) is a VSAM data set, C(dest) must also be a VSAM.
      - Wildcards can be used to copy multiple PDS/PDSE members to another
        PDS/PDSE.
      - Required unless using C(content).
    type: str
  validate:
    description:
      - Specifies whether to perform checksum validation for source and
        destination files.
      - Valid only for USS destination, otherwise ignored.
    type: bool
    required: false
    default: false
  volume:
    description:
      - If C(dest) does not exist, specify which volume C(dest) should be
        allocated to.
      - Only valid when the destination is an MVS data set.
      - The volume must already be present on the device.
      - If no volume is specified, storage management rules will be used to
        determine the volume where C(dest) will be allocated.
      - If the storage administrator has specified a system default unit name
        and you do not set a C(volume) name for non-system-managed data sets,
        then the system uses the volumes associated with the default unit name.
        Check with your storage administrator to determine whether a default
        unit name has been specified.
    type: str
    required: false
  dest_data_set:
    description:
      - Data set attributes to customize a C(dest) data set to be copied into.
    required: false
    type: dict
    suboptions:
      type:
        description:
          - Organization of the destination
        type: str
        required: true
        choices:
          - KSDS
          - ESDS
          - RRDS
          - LDS
          - SEQ
          - PDS
          - PDSE
          - MEMBER
          - BASIC
      space_primary:
        description:
          - If the destination I(dest) data set does not exist , this sets the
            primary space allocated for the data set.
          - The unit of space used is set using I(space_type).
        type: int
        required: false
      space_secondary:
        description:
          - If the destination I(dest) data set does not exist , this sets the
            secondary space allocated for the data set.
          - The unit of space used is set using I(space_type).
        type: int
        required: false
      space_type:
        description:
          - If the destination data set does not exist, this sets the unit of
            measurement to use when defining primary and secondary space.
          - Valid units of size are C(K), C(M), C(G), C(CYL), and C(TRK).
        type: str
        choices:
          - K
          - M
          - G
          - CYL
          - TRK
        required: false
      record_format:
        description:
          - If the destination data set does not exist, this sets the format of the
            data set. (e.g C(FB))
          - Choices are case-insensitive.
        required: false
        choices:
          - FB
          - VB
          - FBA
          - VBA
          - U
        type: str
      record_length:
        description:
          - The length of each record in the data set, in bytes.
          - For variable data sets, the length must include the 4-byte prefix area.
          - "Defaults vary depending on format: If FB/FBA 80, if VB/VBA 137, if U 0."
        type: int
        required: false
      block_size:
        description:
          - The block size to use for the data set.
        type: int
        required: false
      directory_blocks:
        description:
          - The number of directory blocks to allocate to the data set.
        type: int
        required: false
      key_offset:
        description:
          - The key offset to use when creating a KSDS data set.
          - I(key_offset) is required when I(type=KSDS).
          - I(key_offset) should only be provided when I(type=KSDS)
        type: int
        required: false
      key_length:
        description:
          - The key length to use when creating a KSDS data set.
          - I(key_length) is required when I(type=KSDS).
          - I(key_length) should only be provided when I(type=KSDS)
        type: int
        required: false
      sms_storage_class:
        description:
          - The storage class for an SMS-managed dataset.
          - Required for SMS-managed datasets that do not match an SMS-rule.
          - Not valid for datasets that are not SMS-managed.
          - Note that all non-linear VSAM datasets are SMS-managed.
        type: str
        required: false
      sms_data_class:
        description:
          - The data class for an SMS-managed dataset.
          - Optional for SMS-managed datasets that do not match an SMS-rule.
          - Not valid for datasets that are not SMS-managed.
          - Note that all non-linear VSAM datasets are SMS-managed.
        type: str
        required: false
      sms_management_class:
        description:
          - The management class for an SMS-managed dataset.
          - Optional for SMS-managed datasets that do not match an SMS-rule.
          - Not valid for datasets that are not SMS-managed.
          - Note that all non-linear VSAM datasets are SMS-managed.
        type: str
        required: false

notes:
    - Destination data sets are assumed to be in catalog. When trying to copy
      to an uncataloged data set, the module assumes that the data set does
      not exist and will create it.
    - Destination will be backed up if either C(backup) is C(true) or
      C(backup_name) is provided. If C(backup) is C(false) but C(backup_name)
      is provided, task will fail.
    - When copying local files or directories, temporary storage will be used
      on the remote z/OS system. The size of the temporary storage will
      correspond to the size of the file or directory being copied. Temporary
      files will always be deleted, regardless of success or failure of the
      copy task.
    - VSAM data sets can only be copied to other VSAM data sets.
    - For supported character sets used to encode data, refer to the
      L(documentation,https://ibm.github.io/z_ansible_collections_doc/ibm_zos_core/docs/source/resources/character_set.html).
    - L(zos_copy,./zos_copy.html) uses SFTP (Secure File Transfer Protocol) for the underlying
      transfer protocol; Co:Z SFTP is not supported. In the case of Co:z SFTP,
      you can exempt the Ansible userid on z/OS from using Co:Z thus falling back
      to using standard SFTP.
seealso:
- module: zos_fetch
- module: zos_data_set
"""

EXAMPLES = r"""
- name: Copy a local file to a sequential data set
  zos_copy:
    src: /path/to/sample_seq_data_set
    dest: SAMPLE.SEQ.DATA.SET

- name: Copy a local file to a USS location and validate checksum
  zos_copy:
    src: /path/to/test.log
    dest: /tmp/test.log
    validate: true

- name: Copy a local ASCII encoded file and convert to IBM-1047
  zos_copy:
    src: /path/to/file.txt
    dest: /tmp/file.txt

- name: Copy a local directory to a PDSE
  zos_copy:
    src: /path/to/local/dir/
    dest: HLQ.DEST.PDSE

- name: Copy file with permission details
  zos_copy:
    src: /path/to/foo.conf
    dest: /etc/foo.conf
    mode: 0644
    group: foo
    owner: bar

- name: Module will follow the symbolic link specified in src
  zos_copy:
    src: /path/to/link
    dest: /path/to/uss/location
    local_follow: true

- name: Copy a local file to a PDS member and convert encoding
  zos_copy:
    src: /path/to/local/file
    dest: HLQ.SAMPLE.PDSE(MEMBER)
    encoding:
      from: UTF-8
      to: IBM-037

- name: Copy a VSAM  (KSDS) to a VSAM  (KSDS)
  zos_copy:
    src: SAMPLE.SRC.VSAM
    dest: SAMPLE.DEST.VSAM
    remote_src: true

- name: Copy inline content to a sequential dataset and replace existing data
  zos_copy:
    content: 'Inline content to be copied'
    dest: SAMPLE.SEQ.DATA.SET

- name: Copy a USS file to sequential data set and convert encoding beforehand
  zos_copy:
    src: /path/to/remote/uss/file
    dest: SAMPLE.SEQ.DATA.SET
    remote_src: true

- name: Copy a USS directory to another USS directory
  zos_copy:
    src: /path/to/uss/dir
    dest: /path/to/dest/dir
    remote_src: true

- name: Copy a local binary file to a PDSE member
  zos_copy:
    src: /path/to/binary/file
    dest: HLQ.SAMPLE.PDSE(MEMBER)
    is_binary: true

- name: Copy a sequential data set to a PDS member
  zos_copy:
    src: SAMPLE.SEQ.DATA.SET
    dest: HLQ.SAMPLE.PDSE(MEMBER)
    remote_src: true

- name: Copy a local file and take a backup of the existing file
  zos_copy:
    src: /path/to/local/file
    dest: /path/to/dest
    backup: true
    backup_name: /tmp/local_file_backup

- name: Copy a PDS on remote system to a new PDS
  zos_copy:
    src: HLQ.SRC.PDS
    dest: HLQ.NEW.PDS
    remote_src: true

- name: Copy a PDS on remote system to a PDS, replacing the original
  zos_copy:
    src: HLQ.SAMPLE.PDSE
    dest: HLQ.EXISTING.PDSE
    remote_src: true
    force: true

- name: Copy PDS member to a new PDS member. Replace if it already exists
  zos_copy:
    src: HLQ.SAMPLE.PDSE(SRCMEM)
    dest: HLQ.NEW.PDSE(DESTMEM)
    remote_src: true
    force: true

- name: Copy a USS file to a PDSE member. If PDSE does not exist, allocate it
  zos_copy:
    src: /path/to/uss/src
    dest: DEST.PDSE.DATA.SET(MEMBER)
    remote_src: true

- name: Copy a sequential data set to a USS file
  zos_copy:
    src: SRC.SEQ.DATA.SET
    dest: /tmp/
    remote_src: true

- name: Copy a PDSE member to USS file
  zos_copy:
    src: SRC.PDSE(MEMBER)
    dest: /tmp/member
    remote_src: true

- name: Copy a PDS to a USS directory (/tmp/SRC.PDS)
  zos_copy:
    src: SRC.PDS
    dest: /tmp
    remote_src: true

- name: Copy all members inside a PDS to another PDS
  zos_copy:
    src: SOME.SRC.PDS(*)
    dest: SOME.DEST.PDS
    remote_src: true

- name: Copy all members starting with 'ABC' inside a PDS to another PDS
  zos_copy:
    src: SOME.SRC.PDS(ABC*)
    dest: SOME.DEST.PDS
    remote_src: true

- name: Allocate destination in a specific volume
  zos_copy:
    src: SOME.SRC.PDS
    dest: SOME.DEST.PDS
    volume: 'VOL033'
    remote_src: true

- name: Copy a USS file to a fully customized sequential data set
  zos_copy:
    src: /path/to/uss/src
    dest: SOME.SEQ.DEST
    remote_src: true
    volume: '222222'
    dest_data_set:
      type: SEQ
      space_primary: 10
      space_secondary: 3
      space_type: K
      record_format: VB
      record_length: 150
"""

RETURN = r"""
src:
    description: Source file or data set being copied.
    returned: changed
    type: str
    sample: /path/to/source.log
dest:
    description: Destination file/path or data set name.
    returned: success
    type: str
    sample: SAMPLE.SEQ.DATA.SET
checksum:
    description: SHA256 checksum of the file after running zos_copy.
    returned: C(validate) is C(true) and if dest is USS
    type: str
    sample: 8d320d5f68b048fc97559d771ede68b37a71e8374d1d678d96dcfa2b2da7a64e
backup_name:
    description: Name of the backup file or data set that was created.
    returned: if backup=true or backup_name=true
    type: str
    sample: /path/to/file.txt.2015-02-03@04:15~
gid:
    description: Group id of the file, after execution.
    returned: success and if dest is USS
    type: int
    sample: 100
group:
    description: Group of the file, after execution.
    returned: success and if dest is USS
    type: str
    sample: httpd
owner:
    description: Owner of the file, after execution.
    returned: success and if dest is USS
    type: str
    sample: httpd
uid:
    description: Owner id of the file, after execution.
    returned: success and if dest is USS
    type: int
    sample: 100
mode:
    description: Permissions of the target, after execution.
    returned: success and if dest is USS
    type: str
    sample: 0644
size:
    description: Size(in bytes) of the target, after execution.
    returned: success and dest is USS
    type: int
    sample: 1220
state:
    description: State of the target, after execution.
    returned: success and if dest is USS
    type: str
    sample: file
note:
    description: A note to the user after module terminates.
    returned: C(force) is C(false) and dest exists
    type: str
    sample: No data was copied
msg:
    description: Failure message returned by the module.
    returned: failure
    type: str
    sample: Error while gathering data set information
stdout:
    description: The stdout from a USS command or MVS command, if applicable.
    returned: failure
    type: str
    sample: Copying local file /tmp/foo/src to remote path /tmp/foo/dest
stderr:
    description: The stderr of a USS command or MVS command, if applicable.
    returned: failure
    type: str
    sample: No such file or directory "/tmp/foo"
stdout_lines:
    description: List of strings containing individual lines from stdout.
    returned: failure
    type: list
    sample: [u"Copying local file /tmp/foo/src to remote path /tmp/foo/dest.."]
stderr_lines:
    description: List of strings containing individual lines from stderr.
    returned: failure
    type: list
    sample: [u"FileNotFoundError: No such file or directory '/tmp/foo'"]
rc:
    description: The return code of a USS or MVS command, if applicable.
    returned: failure
    type: int
    sample: 8
cmd:
    description: The MVS command issued, if applicable.
    returned: failure
    type: str
    sample: REPRO INDATASET(SAMPLE.DATA.SET) OUTDATASET(SAMPLE.DEST.DATA.SET)
"""


from ansible_collections.ibm.ibm_zos_core.plugins.module_utils.import_handler import (
    MissingZOAUImport,
)
from ansible_collections.ibm.ibm_zos_core.plugins.module_utils.mvs_cmd import (
    idcams
)
from ansible_collections.ibm.ibm_zos_core.plugins.module_utils import (
    better_arg_parser, data_set, encode, backup, copy
)
from ansible_collections.ibm.ibm_zos_core.plugins.module_utils.ansible_module import (
    AnsibleModuleHelper,
)
from ansible.module_utils._text import to_bytes, to_native
from ansible.module_utils.basic import AnsibleModule
from ansible.module_utils.six import PY3
from re import IGNORECASE
from hashlib import sha256
import glob
import shutil
import stat
import math
import tempfile
import os
<<<<<<< HEAD
import pathlib
import traceback
=======
>>>>>>> 4c48b671

if PY3:
    from re import fullmatch
    import pathlib
else:
    from re import match as fullmatch

try:
    from zoautil_py import datasets
except Exception:
    datasets = MissingZOAUImport()


class CopyHandler(object):
    def __init__(
        self,
        module,
        is_binary=False,
        backup_name=None
    ):
        """Utility class to handle copying data between two targets

        Arguments:
            module {AnsibleModule} -- The AnsibleModule object from currently
                                      running module

        Keyword Arguments:
            is_binary {bool} -- Whether the file or data set to be copied
                                contains binary data
            backup_name {str} -- The USS path or data set name of destination
                                 backup
        """
        self.module = module
        self.is_binary = is_binary
        self.backup_name = backup_name

    def run_command(self, cmd, **kwargs):
        """ Wrapper for AnsibleModule.run_command """
        return self.module.run_command(cmd, **kwargs)

    def copy_to_seq(
        self,
        src,
        temp_path,
        conv_path,
        dest
    ):
        """Copy source to a sequential data set.

        Raises:
            CopyOperationError -- When copying into the data set fails.

        Arguments:
            src {str} -- Path to USS file or data set name
            temp_path {str} -- Path to the location where the control node
                               transferred data to
            conv_path {str} -- Path to the converted source file
            dest {str} -- Name of destination data set
        """
        new_src = conv_path or temp_path or src

        copy_args = dict()

        if self.is_binary:
            copy_args["options"] = "-B"

        response = datasets._copy(new_src, dest, None, **copy_args)
        if response.rc != 0:
            raise CopyOperationError(
                msg="Unable to copy source {0} to {1}".format(new_src, dest),
                rc=response.rc,
                stdout=response.stdout_response,
                stderr=response.stderr_response
            )

    def copy_to_vsam(self, src, dest):
        """Copy source VSAM to destination VSAM.

        Raises:
            CopyOperationError -- When REPRO fails to copy the data set.

        Arguments:
            src {str} -- The name of the source VSAM
            dest {str} -- The name of the destination VSAM
        """
        repro_cmd = """  REPRO -
        INDATASET('{0}') -
        OUTDATASET('{1}')""".format(src.upper(), dest.upper())
        rc, out, err = idcams(repro_cmd, authorized=True)
        if rc != 0:
            raise CopyOperationError(
                msg=("IDCAMS REPRO encountered a problem while "
                     "copying {0} to {1}".format(src, dest)),
                rc=rc,
                stdout=out,
                stderr=err,
                stdout_lines=out.splitlines(),
                stderr_lines=err.splitlines(),
                cmd=repro_cmd,
            )

    def convert_encoding(self, src, temp_path, encoding):
        """Convert encoding for given src

        Arguments:
            src {str} -- Path to the USS source file or directory
            temp_path {str} -- Path to the location where the control node
                               transferred data to
            encoding {dict} -- Charsets that the source is to be converted
                               from and to

        Raises:
            CopyOperationError -- When the encoding of a USS file is not
                                       able to be converted

        Returns:
            {str} -- The USS path where the converted data is stored
        """
        from_code_set = encoding.get("from")
        to_code_set = encoding.get("to")
        enc_utils = encode.EncodeUtils()
        new_src = temp_path or src

        if os.path.isdir(new_src):
            if temp_path:
                if src.endswith("/"):
                    new_src = "{0}/{1}".format(
                        temp_path, os.path.basename(os.path.dirname(src))
                    )
                else:
                    new_src = "{0}/{1}".format(temp_path,
                                               os.path.basename(src))
            try:
                if not temp_path:
                    temp_dir = tempfile.mkdtemp()
                    shutil.copytree(new_src, temp_dir, dirs_exist_ok=True)
                    new_src = temp_dir

                self._convert_encoding_dir(new_src, from_code_set, to_code_set)
                self._tag_file_encoding(new_src, to_code_set, is_dir=True)

            except CopyOperationError as err:
                if new_src != src:
                    shutil.rmtree(new_src)
                raise err
            except Exception as err:
                if new_src != src:
                    shutil.rmtree(new_src)
                raise CopyOperationError(msg=str(err))
        else:
            try:
                if not temp_path:
                    fd, temp_src = tempfile.mkstemp()
                    os.close(fd)
                    shutil.copy(new_src, temp_src)
                    new_src = temp_src

                rc = enc_utils.uss_convert_encoding(
                    new_src,
                    new_src,
                    from_code_set,
                    to_code_set
                )
                if not rc:
                    raise EncodingConversionError(
                        new_src,
                        from_code_set,
                        to_code_set
                    )
                self._tag_file_encoding(new_src, to_code_set)

            except CopyOperationError as err:
                if new_src != src:
                    os.remove(new_src)
                raise err
            except Exception as err:
                if new_src != src:
                    os.remove(new_src)
                raise CopyOperationError(msg=str(err))
        return new_src

    def _convert_encoding_dir(self, dir_path, from_code_set, to_code_set):
        """Convert encoding for all files inside a given directory

        Arguments:
            dir_path {str} -- Absolute path to the input directory
            from_code_set {str} -- The character set to convert the files from
            to_code_set {str} -- The character set to convert the files to

        Raises
            EncodingConversionError -- When the encoding of a USS file is not
                                       able to be converted
        """
        path, dirs, files = next(os.walk(dir_path))
        enc_utils = encode.EncodeUtils()
        for file in files:
            full_file_path = path + "/" + file
            rc = enc_utils.uss_convert_encoding(
                full_file_path, full_file_path, from_code_set, to_code_set
            )
            if not rc:
                raise EncodingConversionError(
                    full_file_path, from_code_set, to_code_set
                )

    def _tag_file_encoding(self, file_path, tag, is_dir=False):
        """Tag the file specified by 'file_path' with the given code set.
        If `file_path` is a directory, all of the files and subdirectories will
        be tagged recursively.

        Raises:
            CopyOperationError -- When chtag fails.

        Arguments:
            file_path {str} -- Absolute file path
            tag {str} -- Specifies which code set to tag the file

        Keyword Arguments:
            is_dir {bool} -- Whether 'file_path' specifies a directory.
                             (Default {False})

        """
        tag_cmd = "chtag -{0}c {1} {2}".format(
            "R" if is_dir else "t", tag, file_path)
        rc, out, err = self.run_command(tag_cmd)
        if rc != 0:
            raise CopyOperationError(
                msg="Unable to tag the file {0} to {1}".format(file_path, tag),
                rc=rc,
                stdout=out,
                stderr=err,
                stdout_lines=out.splitlines(),
                stderr_lines=err.splitlines(),
            )

    def _merge_hash(self, *args):
        """Combine multiple dictionaries"""
        result = dict()
        for arg in args:
            result.update(arg)
        return result

    def file_has_crlf_endings(self, src):
        """Reads src as a binary file and checks whether it uses CRLF or LF
        line endings.

        Arguments:
            src {str} -- Path to a USS file

        Returns:
            {bool} -- True if the file uses CRLF endings, False if it uses LF
                      ones.
        """
        with open(src, "rb") as src_file:
            # readline() will read until it finds a \n.
            content = src_file.readline()

        # In EBCDIC, \r\n are bytes 0d and 15, respectively.
        if content.endswith(b'\x0d\x15'):
            return True
        else:
            return False

    def create_temp_with_lf_endings(self, src):
        """Creates a temporary file with the same content as src but without
        carriage returns.

        Arguments:
            src {str} -- Path to a USS source file.

        Raises:
            CopyOperationError: If the conversion fails.

        Returns:
            {str} -- Path to the temporary file created.
        """
        try:
            fd, converted_src = tempfile.mkstemp()
            os.close(fd)

            with open(converted_src, "wb") as converted_file:
                with open(src, "rb") as src_file:
                    current_line = src_file.read()
                    converted_file.write(current_line.replace(b'\x0d', b''))

            self._tag_file_encoding(converted_src, encode.Defaults.DEFAULT_EBCDIC_MVS_CHARSET)

            return converted_src
        except Exception as err:
            raise CopyOperationError(
                msg="Error while trying to convert EOL sequence for source.",
                stderr=to_native(err)
            )


class USSCopyHandler(CopyHandler):
    def __init__(
        self,
        module,
        is_binary=False,
        common_file_args=None,
        backup_name=None,
    ):
        """Utility class to handle copying files or data sets to USS target

        Arguments:
            module {AnsibleModule} -- The AnsibleModule object from currently
                                      running module

        Keyword Arguments:
            common_file_args {dict} -- mode, group and owner information to be
            applied to destination file.

            is_binary {bool} -- Whether the file to be copied contains binary data
            backup_name {str} -- The USS path or data set name of destination backup
        """
        super().__init__(
            module, is_binary=is_binary, backup_name=backup_name
        )
        self.common_file_args = common_file_args

    def copy_to_uss(
        self,
        src,
        dest,
        conv_path,
        temp_path,
        src_ds_type,
        src_member,
        member_name,
        force
    ):
        """Copy a file or data set to a USS location

        Arguments:
            src {str} -- The USS source
            dest {str} -- Destination file or directory on USS
            temp_path {str} -- Path to the location where the control node
                               transferred data to
            conv_path {str} -- Path to the converted source file or directory
            src_ds_type {str} -- Type of source
            src_member {bool} -- Whether src is a data set member
            member_name {str} -- The name of the source data set member
            force {bool} -- Wheter to copy files to an already existing directory

        Returns:
            {str} -- Destination where the file was copied to
        """
        if src_ds_type in data_set.DataSet.MVS_SEQ.union(data_set.DataSet.MVS_PARTITIONED):
            self._mvs_copy_to_uss(
                src, dest, src_ds_type, src_member, member_name=member_name
            )
        else:
            norm_dest = os.path.normpath(dest)
            dest_parent_dir, tail = os.path.split(norm_dest)
            if PY3:
                path_helper = pathlib.Path(dest_parent_dir)
                if dest_parent_dir != "/" and not path_helper.exists():
                    path_helper.mkdir(parents=True, exist_ok=True)
            else:
                # When using Python 2, instead of using pathlib, we'll use os.makedirs.
                # pathlib is not available in Python 2.
                try:
                    if dest_parent_dir != "/" and not os.path.exists(dest_parent_dir):
                        os.makedirs(dest_parent_dir)
                except os.error as err:
                    # os.makedirs throws an error whether the directories were already
                    # present or their creation failed. There's no exist_ok to tell it
                    # to ignore the first case, so we ignore it manually.
                    if "File exists" not in err:
                        raise CopyOperationError(msg=to_native(err))

            if os.path.isfile(temp_path or conv_path or src):
                dest = self._copy_to_file(src, dest, conv_path, temp_path)
                changed_files = None
            else:
                dest, changed_files = self._copy_to_dir(src, dest, conv_path, temp_path, force)

        if self.common_file_args is not None:
            mode = self.common_file_args.get("mode")
            group = self.common_file_args.get("group")
            owner = self.common_file_args.get("owner")
            if mode is not None:
                self.module.set_mode_if_different(dest, mode, False)

                if changed_files:
                    for filepath in changed_files:
                        self.module.set_mode_if_different(os.path.join(dest, filepath), mode, False)
            if group is not None:
                self.module.set_group_if_different(dest, group, False)
            if owner is not None:
                self.module.set_owner_if_different(dest, owner, False)
        return dest

    def _copy_to_file(self, src, dest, conv_path, temp_path):
        """Helper function to copy a USS src to USS dest.

        Arguments:
            src {str} -- USS source file path
            dest {str} -- USS dest file path
            temp_path {str} -- Path to the location where the control node
                               transferred data to
            conv_path {str} -- Path to the converted source file or directory

        Raises:
            CopyOperationError -- When copying into the file fails.

        Returns:
            {str} -- Destination where the file was copied to
        """
        if os.path.isdir(dest):
            dest = os.path.join(dest, os.path.basename(src)
                                if src else "inline_copy")

        new_src = temp_path or conv_path or src
        try:
            if self.is_binary:
                copy.copy_uss2uss_binary(new_src, dest)
            else:
                shutil.copy(new_src, dest)
        except OSError as err:
            raise CopyOperationError(
                msg="Destination {0} is not writable".format(dest),
                stderr=str(err)
            )
        except Exception as err:
            raise CopyOperationError(
                msg="Unable to copy file {0} to {1}".format(new_src, dest),
                stderr=str(err),
            )
        return dest

    def _copy_to_dir(
        self,
        src_dir,
        dest_dir,
        conv_path,
        temp_path,
        force
    ):
        """Helper function to copy a USS directory to another USS directory.
        If the path for dest_dir does not end with a trailing slash ("/"),
        the src_dir itself will be copied into the destination.

        Arguments:
            src_dir {str} -- USS source directory
            dest_dir {str} -- USS dest directory
            conv_path {str} -- Path to the converted source directory
            temp_path {str} -- Path to the location where the control node
                               transferred data to
            force {bool} -- Whether to copy files to an already existing directory

        Raises:
            CopyOperationError -- When copying into the directory fails.

        Returns:
            {tuple} -- Destination where the directory was copied to, and
                       a list of paths for all subdirectories and files
                       that got copied.
        """
        copy_directory = True if not src_dir.endswith("/") else False

        if temp_path:
            temp_path = "{0}/{1}".format(
                temp_path,
                os.path.basename(os.path.normpath(src_dir))
            )

        new_src_dir = temp_path or conv_path or src_dir
        new_src_dir = os.path.normpath(new_src_dir)
        dest = dest_dir
        changed_files, original_permissions = self._get_changed_files(new_src_dir, dest_dir, copy_directory)

        try:
            if copy_directory:
                dest = os.path.join(dest_dir, os.path.basename(os.path.normpath(src_dir)))
            dest = shutil.copytree(new_src_dir, dest, dirs_exist_ok=force)

            # Restoring permissions for preexisting files and subdirectories.
            for filepath, permissions in original_permissions:
                mode = "0{0:o}".format(stat.S_IMODE(permissions))
                self.module.set_mode_if_different(os.path.join(dest, filepath), mode, False)
        except Exception as err:
            raise CopyOperationError(
                msg="Error while copying data to destination directory {0}".format(dest_dir),
                stdout=str(err),
            )
        return dest, changed_files

    def _get_changed_files(self, src, dest, copy_directory):
        """Traverses a source directory and gets all the paths to files and
        subdirectories that got copied into a destination.

        Arguments:
            src (str) -- Path to the directory where files are copied from.
            dest (str) -- Path to the directory where files are copied into.
            copy_directory (bool) -- Whether the src directory itself will be copied
                                     into dest. The src basename will get appended
                                     to filepaths when comparing.


        Returns:
            tuple -- A list of paths for all new subdirectories and files that
                     got copied into dest, and a list of the permissions
                     for the files and directories already present on the
                     destination.
        """
        copied_files = self._walk_uss_tree(src)

        # It's not needed to normalize the path because it was already normalized
        # on _copy_to_dir.
        parent_dir = os.path.basename(src) if copy_directory else ''

        changed_files = []
        original_files = []
        for relative_path in copied_files:
            if os.path.exists(os.path.join(dest, parent_dir, relative_path)):
                original_files.append(relative_path)
            else:
                changed_files.append(relative_path)

        # Creating tuples with (filename, permissions).
        original_permissions = [
            (filepath, os.stat(os.path.join(dest, parent_dir, filepath)).st_mode)
            for filepath in original_files
        ]

        return changed_files, original_permissions

    def _walk_uss_tree(self, dir):
        """Walks the tree directory for dir and returns all relative paths
        found.
        Arguments:
            dir (str) -- Path to the directory to traverse.
        Returns:
            list -- List of relative paths to all content inside dir.
        """
        original_working_dir = os.getcwd()
        # The function gets relative paths, so it changes the current working
        # directory to the root of src.
        os.chdir(dir)
        paths = []

        for dirpath, subdirs, files in os.walk(".", True):
            paths += [
                os.path.join(dirpath, subdir).replace("./", "")
                for subdir in subdirs
            ]
            paths += [
                os.path.join(dirpath, filepath).replace("./", "")
                for filepath in files
            ]

        # Returning the current working directory to what it was before to not
        # interfere with the rest of the module.
        os.chdir(original_working_dir)

        return paths

    def _mvs_copy_to_uss(
        self,
        src,
        dest,
        src_ds_type,
        src_member,
        member_name=None
    ):
        """Helper function to copy an MVS data set src to USS dest.

        Arguments:
            src {str} -- Name of source data set or data set member
            dest {str} -- USS dest file path
            src_ds_type -- Type of source
            src_member {bool} -- Whether src is a data set member

        Raises:
            CopyOperationError -- When copying the data set into USS fails.

        Keyword Arguments:
            member_name {str} -- The name of the source data set member
        """
        if os.path.isdir(dest):
            # If source is a data set member, destination file should have
            # the same name as the member.
            dest = "{0}/{1}".format(dest, member_name or src)

            if src_ds_type in data_set.DataSet.MVS_PARTITIONED and not src_member:
                try:
                    os.mkdir(dest)
                except FileExistsError:
                    pass
        try:
            if src_member or src_ds_type in data_set.DataSet.MVS_SEQ:
                response = datasets._copy(src, dest)
                if response.rc != 0:
                    raise CopyOperationError(
                        msg="Error while copying source {0} to {1}".format(src, dest),
                        rc=response.rc,
                        stdout=response.stdout_response,
                        stderr=response.stderr_response
                    )
            else:
                copy.copy_pds2uss(src, dest, is_binary=self.is_binary)
        except Exception as err:
            raise CopyOperationError(msg=str(err))


class PDSECopyHandler(CopyHandler):
    def __init__(
        self,
        module,
        is_binary=False,
        backup_name=None
    ):
        """ Utility class to handle copying to partitioned data sets or
        partitioned data set members.

        Arguments:
            module {AnsibleModule} -- The AnsibleModule object from currently
                                      running module

        Keyword Arguments:
            is_binary {bool} -- Whether the data set to be copied contains
                                binary data
            backup_name {str} -- The USS path or data set name of destination backup
        """
        super().__init__(
            module,
            is_binary=is_binary,
            backup_name=backup_name
        )

    def copy_to_pdse(
        self,
        src,
        temp_path,
        conv_path,
        dest,
        src_ds_type,
        src_member=None,
        dest_member=None,
    ):
        """Copy source to a PDS/PDSE or PDS/PDSE member.

        Raises:
            CopyOperationError -- When copying into a member fails.

        Arguments:
            src {str} -- Path to USS file/directory or data set name.
            temp_path {str} -- Path to the location where the control node
                               transferred data to
            conv_path {str} -- Path to the converted source file/directory
            dest {str} -- Name of destination data set
            src_ds_type {str} -- The type of source
            src_member {bool, optional} -- Member of the source data set to copy.
            dest_member {str, optional} -- Name of destination member in data set
        """
        new_src = conv_path or temp_path or src

        if src_ds_type == "USS":
            if os.path.isfile(new_src):
                path = os.path.dirname(new_src)
                if path == "/":
                    path = ""
                files = [os.path.basename(new_src)]
            else:
                path, dirs, files = next(os.walk(new_src))

            for file in files:
                full_file_path = os.path.normpath(path + "/" + file)

                if dest_member:
                    dest_copy_name = "{0}({1})".format(dest, dest_member)
                else:
                    dest_copy_name = "{0}({1})".format(dest, data_set.DataSet.get_member_name_from_file(file))

                result = self.copy_to_member(full_file_path, dest_copy_name)

                if result["rc"] != 0:
                    msg = "Unable to copy file {0} to data set member {1}".format(file, dest_copy_name)
                    raise CopyOperationError(
                        msg=msg,
                        rc=result["rc"],
                        stdout=result["out"],
                        stderr=result["err"]
                    )
        elif src_ds_type in data_set.DataSet.MVS_SEQ:
            dest_copy_name = "{0}({1})".format(dest, dest_member)
            result = self.copy_to_member(new_src, dest_copy_name)

            if result["rc"] != 0:
                msg = "Unable to copy data set {0} to data set member {1}".format(new_src, dest_copy_name)
                raise CopyOperationError(
                    msg=msg,
                    rc=result["rc"],
                    stdout=result["out"],
                    stderr=result["err"]
                )
        else:
            members = []
            src_data_set_name = data_set.extract_dsname(new_src)

            if src_member:
                members.append(data_set.extract_member_name(new_src))
            else:
                members = datasets.list_members(new_src)

            for member in members:
                copy_src = "{0}({1})".format(src_data_set_name, member)
                if dest_member:
                    dest_copy_name = "{0}({1})".format(dest, dest_member)
                else:
                    dest_copy_name = "{0}({1})".format(dest, member)

                result = self.copy_to_member(copy_src, dest_copy_name)

                if result["rc"] != 0:
                    msg = "Unable to copy data set member {0} to data set member {1}".format(new_src, dest_copy_name)
                    raise CopyOperationError(
                        msg=msg,
                        rc=result["rc"],
                        stdout=result["out"],
                        stderr=result["err"]
                    )

    def copy_to_member(
        self,
        src,
        dest
    ):
        """Copy source to a PDS/PDSE member. The only valid sources are:
            - USS files
            - Sequential data sets
            - PDS/PDSE members

        Arguments:
            src {str} -- Path to USS file or data set name.
            dest {str} -- Name of destination data set

        Returns:
            dict -- Dictionary containing the return code, stdout, and stderr from
                    the copy command.
        """
        src = src.replace("$", "\\$")
        dest = dest.replace("$", "\\$").upper()
        opts = dict()

        if self.is_binary:
            opts["options"] = "-B"

        response = datasets._copy(src, dest, None, **opts)
        rc, out, err = response.rc, response.stdout_response, response.stderr_response

        if rc != 0:
            # *****************************************************************
            # An error occurs while attempting to write a data set member to a
            # PDSE containing program object members, a PDSE cannot contain
            # both program object members and data members. This can be
            # resolved by copying the program object with a "-X" flag.
            # *****************************************************************
            if "FSUM8976" in err and "EDC5091I" in err:
                opts["options"] = "-X"
                response = datasets._copy(src, dest, None, **opts)
                rc, out, err = response.rc, response.stdout_response, response.stderr_response

        return dict(
            rc=rc,
            out=out,
            err=err
        )


def get_file_record_length(file):
    """Gets the longest line length from a file.

    Arguments:
        file (str) -- Path of the file.

    Returns:
        int -- Length of the longest line in the file.
    """
    max_line_length = 0

    try:
        with open(file, "r", encoding="UTF-8") as src_file:
            current_line = src_file.readline()

<<<<<<< HEAD
            while current_line:
                if len(current_line) > max_line_length:
                    max_line_length = len(current_line)
=======
        while current_line:
            line_length = len(current_line.rstrip("\n\r"))

            if line_length > max_line_length:
                max_line_length = line_length
>>>>>>> 4c48b671

                current_line = src_file.readline()
    except Exception:
        with open(file, "r", encoding="ISO-8859-1") as src_file:
            current_line = src_file.readline()

            while current_line:
                if len(current_line) > max_line_length:
                    max_line_length = len(current_line)

                current_line = src_file.readline()


    if max_line_length == 0:
        max_line_length = 80

    return max_line_length


def dump_data_set_member_to_file(data_set_member, is_binary):
    """Dumps a data set member into a file in USS.

    Arguments:
        data_set_member (str) -- Name of the data set member to dump.
        is_binary (bool) -- Whether the data set member contains binary data.

    Returns:
        str -- Path of the file in USS that contains the dump of the member.

    Raise:
        DataSetMemberAttributeError: When the call to dcp fails.
    """
    fd, temp_path = tempfile.mkstemp()
    os.close(fd)

    copy_args = dict()
    if is_binary:
        copy_args["options"] = "-B"

    response = datasets._copy(data_set_member, temp_path, None, **copy_args)
    if response.rc != 0 or response.stderr_response:
        raise DataSetMemberAttributeError(data_set_member)

    return temp_path


def get_data_set_attributes(
    name,
    size,
    is_binary,
    record_format="VB",
    record_length=1028,
    type="SEQ",
    volume=None
):
    """Returns the parameters needed to allocate a new data set by using a mixture
    of default values and user provided ones.

    Binary data sets will always have "VB" and 1028 as their record format and
    record length, respectively. Values provided when calling the function will
    be overwritten in this case.

    The default values for record format and record length are taken from the
    default values that the cp command uses. Primary space is computed based on
    the size provided, and secondary space is 10% of the primary one.

    Block sizes are computed following the recomendations on this documentation
    page: https://www.ibm.com/docs/en/zos/2.4.0?topic=options-block-size-blksize

    Arguments:
        name (str) -- Name of the new sequential data set.
        size (int) -- Number of bytes needed for the new data set.
        is_binary (bool) -- Whether or not the data set will have binary data.
        record_format (str, optional) -- Type of record format.
        record_length (int, optional) -- Record length for the data set.
        type (str, optional) -- Type of the new data set.
        volume (str, optional) -- Volume where the data set should be allocated.

    Returns:
        dict -- Parameters that can be passed into data_set.DataSet.ensure_present
    """
    # Calculating the size needed to allocate.
    space_primary = int(math.ceil((size / 1024)))
    space_primary = space_primary + int(math.ceil(space_primary * 0.05))
    space_secondary = int(math.ceil(space_primary * 0.10))

    # Overwriting record_format and record_length when the data set has binary data.
    if is_binary:
        record_format = "FB"
        record_length = 80

    max_block_size = 32760
    if record_format == "FB":
        # Computing the biggest possible block size that doesn't exceed
        # the maximum size allowed.
        block_size = math.floor(max_block_size / record_length) * record_length
    else:
        block_size = max_block_size

    parms = dict(
        name=name,
        type=type,
        space_primary=space_primary,
        space_secondary=space_secondary,
        record_format=record_format,
        record_length=record_length,
        block_size=block_size,
        space_type="K"
    )

    if volume:
        parms['volumes'] = [volume]

    return parms


def create_seq_dataset_from_file(
    file,
    dest,
    force,
    is_binary,
    volume=None
):
    """Creates a new sequential dataset with attributes suitable to copy the
    contents of a file into it.

    Arguments:
        file (str) -- Path of the source file.
        dest (str) -- Name of the data set.
        force (bool) -- Whether to replace an existing data set.
        is_binary (bool) -- Whether the file has binary data.
        volume (str, optional) -- Volume where the data set should be.
    """
    src_size = os.stat(file).st_size
    record_format = record_length = None

    # When src is a binary file, the module will use default attributes
    # for the data set, such as a record format of "VB".
    if not is_binary:
        record_format = "FB"
        record_length = get_file_record_length(file)

    dest_params = get_data_set_attributes(
        name=dest,
        size=src_size,
        is_binary=is_binary,
        record_format=record_format,
        record_length=record_length,
        volume=volume
    )

    data_set.DataSet.ensure_present(replace=force, present=False, **dest_params)


def backup_data(ds_name, ds_type, backup_name):
    """Back up the given data set or file to the location specified by 'backup_name'.
    If 'backup_name' is not specified, then calculate a temporary location
    and copy the file or data set there.

    Arguments:
        ds_name {str} -- Name of the file or data set to be backed up
        ds_type {str} -- Type of the file or data set
        backup_name {str} -- Path to USS location or name of data set
        where data will be backed up

    Returns:
        {str} -- The USS path or data set name where data was backed up
    """
    module = AnsibleModuleHelper(argument_spec={})

    try:
        if ds_type == "USS":
            return backup.uss_file_backup(ds_name, backup_name=backup_name)
        return backup.mvs_file_backup(ds_name, backup_name)
    except Exception as err:
        module.fail_json(msg=repr(err))


def restore_backup(dest, backup, dest_type, use_backup, volume=None):
    """Restores a destination file/directory/data set by using a given backup.

    Arguments:
        dest (str) -- Name of the destination data set or path of the file/directory.
        backup (str) -- Name or path of the backup.
        dest_type (str) -- Type of the destination.
        use_backup (bool) -- Whether the destination actually created a backup, sometimes the user
            tries to use an empty data set, and in that case a new data set is allocated instead
            of copied.
        volume (str, optional) -- Volume where the data set should be.
    """
    volumes = [volume] if volume else None

    if use_backup:
        if dest_type == "USS":
            if os.path.isfile(backup):
                os.remove(dest)
                shutil.copy(backup, dest)
            else:
                shutil.rmtree(dest, ignore_errors=True)
                shutil.copytree(backup, dest)
        else:
            data_set.DataSet.ensure_absent(dest, volumes)

            if dest_type in data_set.DataSet.MVS_VSAM:
                repro_cmd = """  REPRO -
                INDATASET('{0}') -
                OUTDATASET('{1}')""".format(backup.upper(), dest.upper())
                idcams(repro_cmd, authorized=True)
            else:
                datasets.copy(backup, dest)

    else:
        data_set.DataSet.ensure_absent(dest, volumes)
        data_set.DataSet.allocate_model_data_set(dest, backup, volume)


def erase_backup(backup, dest_type, volume=None):
    """Erases a temporary backup from the system.

    Arguments:
        backup (str) -- Name or path of the backup.
        dest_type (str) -- Type of the destination.
        volume (str, optional) -- Volume where the data set should be.
    """
    if dest_type == "USS":
        if os.path.isfile(backup):
            os.remove(backup)
        else:
            shutil.rmtree(backup, ignore_errors=True)
    else:
        volumes = [volume] if volume else None
        data_set.DataSet.ensure_absent(backup, volumes)


def is_compatible(
    src_type,
    dest_type,
    copy_member,
    src_member,
    is_src_dir,
    is_src_inline
):
    """Determine whether the src and dest are compatible and src can be
    copied to dest.

    Arguments:
        src_type {str} -- Type of the source (e.g. PDSE, USS).
        dest_type {str} -- Type of destination.
        copy_member {bool} -- Whether dest is a data set member.
        src_member {bool} -- Whether src is a data set member.
        is_src_dir {bool} -- Whether the src is a USS directory.
        is_src_inline {bool} -- Whether the src comes from inline content.

    Returns:
        {bool} -- Whether src can be copied to dest.
    """
    # ********************************************************************
    # If the destination does not exist, then obviously it will need
    # to be created. As a result, target is compatible.
    # ********************************************************************
    if dest_type is None:
        return True

    # ********************************************************************
    # If source is a sequential data set, then destination must be
    # partitioned data set member, other sequential data sets or USS files.
    # Anything else is incompatible.
    # ********************************************************************
    if src_type in data_set.DataSet.MVS_SEQ:
        return not (
            (dest_type in data_set.DataSet.MVS_PARTITIONED and not copy_member) or dest_type == "VSAM"
        )

    # ********************************************************************
    # If source is a partitioned data set, then we need to determine
    # target compatibility for two different scenarios:
    #   - If the source is a data set member
    #   - If the source is an entire data set
    #
    # In the first case, the possible targets are: USS files, PDS/PDSE
    # members and sequential data sets. Anything else is incompatible.
    #
    # In the second case, the possible targets are USS directories and
    # other PDS/PDSE. Anything else is incompatible.
    # ********************************************************************
    elif src_type in data_set.DataSet.MVS_PARTITIONED:
        if dest_type == "VSAM":
            return False
        if not src_member:
            return not (copy_member or dest_type in data_set.DataSet.MVS_SEQ)
        return True

    # ********************************************************************
    # If source is a USS file, then the destination can be another USS file,
    # a directory, a sequential data set or a partitioned data set member.
    # When using the content option, the destination should specify
    # a member name if copying into a partitioned data set.
    #
    # If source is instead a directory, the destination has to be another
    # directory or a partitioned data set.
    # ********************************************************************
    elif src_type == "USS":
        if dest_type in data_set.DataSet.MVS_SEQ or copy_member:
            return not is_src_dir
        elif dest_type in data_set.DataSet.MVS_PARTITIONED and not copy_member and is_src_inline:
            return False
        elif dest_type in data_set.DataSet.MVS_VSAM:
            return False
        else:
            return True

    # ********************************************************************
    # If source is a VSAM data set, we need to check compatibility between
    # all the different types of VSAMs, following the documentation for the
    # dest parameter.
    # ********************************************************************
    else:
        if (dest_type == "KSDS" or dest_type == "ESDS"):
            return src_type == "ESDS" or src_type == "KSDS" or src_type == "RRDS"
        elif dest_type == "RRDS":
            return src_type == "RRDS"
        elif dest_type == "LDS":
            return src_type == "LDS"
        else:
            return dest_type == "VSAM"


def does_destination_allow_copy(
    src,
    src_type,
    dest,
    dest_exists,
    member_exists,
    dest_type,
    is_uss,
    force,
    volume=None
):
    """Checks whether or not the module can copy into the destination
    specified.

    Arguments:
        src {str} -- Name of the source.
        src_type {bool} -- Type of the source (SEQ/PARTITIONED/VSAM/USS).
        dest {str} -- Name of the destination.
        dest_exists {bool} -- Whether or not the destination exists.
        member_exists {bool} -- Whether or not a member in a partitioned destination exists.
        dest_type {str} -- Type of the destination (SEQ/PARTITIONED/VSAM/USS).
        is_uss {bool} -- Whether or not the destination is inside USS.
        force {bool} -- Whether or not the module can replace existing destinations.
        volume {str, optional} -- Volume where the destination should be.

    Returns:
        bool -- If the module has the permissions needed to create, use or replace
                the destination.
    """
    # If the destination is inside USS and the module doesn't have permission to replace it,
    # it fails.
    if is_uss and dest_exists:
        if src_type == "USS" and os.path.isdir(dest) and os.path.isdir(src) and not force:
            return False
        elif os.path.isfile(dest) and not force:
            return False

    # If the destination is a sequential or VSAM data set and is empty, the module will try to use it,
    # otherwise, force needs to be True to continue and replace it.
    if (dest_type in data_set.DataSet.MVS_SEQ or dest_type in data_set.DataSet.MVS_VSAM) and dest_exists:
        is_dest_empty = data_set.DataSet.is_empty(dest, volume)
        if not (is_dest_empty or force):
            return False

    # When the destination is a partitioned data set, the module will have to be able to replace
    # existing members inside of it, if needed.
    if dest_type in data_set.DataSet.MVS_PARTITIONED and dest_exists and member_exists and not force:
        return False

    return True


def get_file_checksum(src):
    """Calculate SHA256 hash for a given file

    Arguments:
        src {str} -- The absolute path of the file

    Returns:
        str -- The SHA256 hash of the contents of input file
    """
    b_src = to_bytes(src)
    if not os.path.exists(b_src) or os.path.isdir(b_src):
        return None
    blksize = 64 * 1024
    hash_digest = sha256()
    try:
        with open(to_bytes(src, errors="surrogate_or_strict"), "rb") as infile:
            block = infile.read(blksize)
            while block:
                hash_digest.update(block)
                block = infile.read(blksize)
    except Exception:
        raise
    return hash_digest.hexdigest()


def cleanup(src_list):
    """Remove all files or directories listed in src_list. Also perform
    additional cleanup of the /tmp directory.

    Arguments:
        src_list {list} -- A list of file paths
    """
    module = AnsibleModuleHelper(argument_spec={})
    tmp_prefix = tempfile.gettempprefix()
    tmp_dir = os.path.realpath("/" + tmp_prefix)
    dir_list = glob.glob(tmp_dir + "/ansible-zos-copy-payload*")
    conv_list = glob.glob(tmp_dir + "/converted*")
    tmp_list = glob.glob(tmp_dir + "/{0}*".format(tmp_prefix))

    for file in (dir_list + conv_list + tmp_list + src_list):
        try:
            if file and os.path.exists(file):
                if os.path.isfile(file):
                    os.remove(file)
                else:
                    shutil.rmtree(file)
        except OSError as err:
            err = str(err)
            if "Permission denied" not in err:
                module.fail_json(
                    msg="Error during clean up of file {0}".format(file), stderr=err
                )


def is_member_wildcard(src):
    """Determine whether src specifies a data set member wildcard in the
    form 'SOME.DATA.SET(*)' or 'SOME.DATA.SET(ABC*)'

    Arguments:
        src {str} -- The data set name

    Returns:
        re.Match -- If the data set specifies a member wildcard
        None -- If the data set does not specify a member wildcard
    """
    return fullmatch(
        r"^(?:(?:[A-Z$#@]{1}[A-Z0-9$#@-]{0,7})(?:[.]{1})){1,21}[A-Z$#@]{1}[A-Z0-9$#@-]{0,7}\([A-Z$#@\*]{1}[A-Z0-9$#@\*]{0,7}\)$",
        src,
        IGNORECASE,
    )


def allocate_destination_data_set(
    src,
    dest,
    src_ds_type,
    dest_ds_type,
    dest_exists,
    force,
    is_binary,
    dest_data_set=None,
    volume=None
):
    """
    Allocates a new destination data set to copy into, erasing a preexistent one if
    needed.

    Arguments:
        src (str) -- Name of the source data set, used as a model when appropiate.
        dest (str) -- Name of the destination data set.
        src_ds_type (str) -- Source of the destination data set.
        dest_ds_type (str) -- Type of the destination data set.
        dest_exists (bool) -- Whether the destination data set already exists.
        force (bool) -- Whether to replace an existent data set.
        is_binary (bool) -- Whether the data set will contain binary data.
        dest_data_set (dict, optional) -- Parameters containing a full definition
            of the new data set; they will take precedence over any other allocation logic.
        volume (str, optional) -- Volume where the data set should be allocated into.

    Returns:
        bool -- True if the data set was created, False otherwise.
    """
    src_name = data_set.extract_dsname(src)
    is_dest_empty = data_set.DataSet.is_empty(dest, dest_ds_type) if dest_exists else True

    # Replacing an existing dataset only when it's not empty. We don't know whether that
    # empty dataset was created for the user by an admin/operator, and they don't have permissions
    # to create new datasets.
    # These rules assume that source and destination types are compatible.
    if dest_exists and is_dest_empty:
        return False

    # Giving more priority to the parameters given by the user.
    if dest_data_set:
        dest_params = dest_data_set
        dest_params["name"] = dest
        data_set.DataSet.ensure_present(replace=force, present=dest_exists, **dest_params)
    elif dest_ds_type in data_set.DataSet.MVS_SEQ:
        volumes = [volume] if volume else None
        data_set.DataSet.ensure_absent(dest, volumes=volumes)

        if src_ds_type == "USS":
            # Taking the temp file when a local file was copied with sftp.
            create_seq_dataset_from_file(src, dest, force, is_binary, volume=volume)
        elif src_ds_type in data_set.DataSet.MVS_SEQ:
            data_set.DataSet.allocate_model_data_set(ds_name=dest, model=src_name, model_type=src_ds_type, vol=volume)
        else:
            temp_dump = None
            try:
                # Dumping the member into a file in USS to compute the record length and
                # size for the new data set.
                temp_dump = dump_data_set_member_to_file(src, is_binary)
                create_seq_dataset_from_file(temp_dump, dest, force, is_binary, volume=volume)
            finally:
                if temp_dump:
                    os.remove(temp_dump)
    elif dest_ds_type in data_set.DataSet.MVS_PARTITIONED and not dest_exists:
        # Taking the src as model if it's also a PDSE.
        if src_ds_type in data_set.DataSet.MVS_PARTITIONED:
            data_set.DataSet.allocate_model_data_set(ds_name=dest, model=src_name, model_type=src_ds_type, vol=volume)
        elif src_ds_type in data_set.DataSet.MVS_SEQ:
            src_attributes = datasets.listing(src_name)[0]
            # The size returned by listing is in bytes.
            size = int(src_attributes.total_space)
            record_format = src_attributes.recfm
            record_length = int(src_attributes.lrecl)

            dest_params = get_data_set_attributes(dest, size, is_binary, record_format=record_format, record_length=record_length, type="PDSE", volume=volume)
            data_set.DataSet.ensure_present(replace=force, present=dest_exists, **dest_params)
        elif src_ds_type == "USS":
            if os.path.isfile(src):
                # This is almost the same as allocating a sequential dataset.
                size = os.stat(src).st_size
                record_format = record_length = None

                if not is_binary:
                    record_format = "FB"
                    record_length = get_file_record_length(src)

                dest_params = get_data_set_attributes(
                    dest,
                    size,
                    is_binary,
                    record_format=record_format,
                    record_length=record_length,
                    type="PDSE",
                    volume=volume
                )
            else:
                # TODO: decide on whether to compute the longest file record length and use that for the whole PDSE.
                size = sum(os.stat("{0}/{1}".format(src, member)).st_size for member in os.listdir(src))
                # This PDSE will be created with record format VB and a record length of 1028.
                dest_params = get_data_set_attributes(dest, size, is_binary, type="PDSE", volume=volume)

            data_set.DataSet.ensure_present(replace=force, present=dest_exists, **dest_params)
    elif dest_ds_type in data_set.DataSet.MVS_VSAM:
        # If dest_data_set is not available, always create the destination using the src VSAM
        # as a model.
        volumes = [volume] if volume else None
        data_set.DataSet.ensure_absent(dest, volumes=volumes)
        data_set.DataSet.allocate_model_data_set(ds_name=dest, model=src_name, model_type=src_ds_type, vol=volume)

    return True


def run_module(module, arg_def):
    # ********************************************************************
    # Verify the validity of module args. BetterArgParser raises ValueError
    # when a parameter fails its validation check
    # ********************************************************************
    try:
        parser = better_arg_parser.BetterArgParser(arg_def)
        parser.parse_args(module.params)
    except ValueError as err:
        # Bypass BetterArgParser when src is of the form 'SOME.DATA.SET(*)'
        if not is_member_wildcard(module.params["src"]):
            module.fail_json(
                msg="Parameter verification failed", stderr=str(err))
    # ********************************************************************
    # Initialize module variables
    # ********************************************************************
    src = module.params.get('src')
    dest = module.params.get('dest')
    remote_src = module.params.get('remote_src')
    is_binary = module.params.get('is_binary')
    backup = module.params.get('backup')
    backup_name = module.params.get('backup_name')
    validate = module.params.get('validate')
    mode = module.params.get('mode')
    group = module.params.get('group')
    owner = module.params.get('owner')
    encoding = module.params.get('encoding')
    volume = module.params.get('volume')
    is_uss = module.params.get('is_uss')
    is_pds = module.params.get('is_pds')
    is_src_dir = module.params.get('is_src_dir')
    is_mvs_dest = module.params.get('is_mvs_dest')
    temp_path = module.params.get('temp_path')
    src_member = module.params.get('src_member')
    copy_member = module.params.get('copy_member')
    force = module.params.get('force')

    dest_data_set = module.params.get('dest_data_set')
    if dest_data_set:
        if volume:
            dest_data_set["volumes"] = [volume]

    # ********************************************************************
    # When copying to and from a data set member, 'dest' or 'src' will be
    # in the form DATA.SET.NAME(MEMBER). When this is the case, extract the
    # actual name of the data set.
    # ********************************************************************
    dest_name = data_set.extract_dsname(dest)
    dest_member = data_set.extract_member_name(dest) if copy_member else None
    src_name = data_set.extract_dsname(src) if src else None
    member_name = data_set.extract_member_name(src) if src_member else None

    conv_path = src_ds_type = dest_ds_type = dest_exists = None
    res_args = dict()

    # ********************************************************************
    # 1. When the source is a USS file or directory , verify that the file
    #    or directory exists and has proper read permissions.
    # 2. Capture the file or data sets mode bits when mode param is set
    #    to 'preserve'
    # ********************************************************************
    if remote_src and "/" in src:
        # Keeping the trailing slash because the CopyHandler will do
        # different things depending on its existence.
        if src.endswith("/"):
            src = "{0}/".format(os.path.realpath(src))
        else:
            src = os.path.realpath(src)

        if not os.path.exists(src):
            module.fail_json(msg="Source {0} does not exist".format(src))
        if not os.access(src, os.R_OK):
            module.fail_json(msg="Source {0} is not readable".format(src))
        if mode == "preserve":
            mode = "0{0:o}".format(stat.S_IMODE(os.stat(src).st_mode))

    # ********************************************************************
    # Use the DataSet class to gather the type and volume of the source
    # and destination datasets, if needed.
    # ********************************************************************
    dest_member_exists = False
    converted_src = None
    try:
        # If temp_path, the plugin has copied a file from the controller to USS.
        if temp_path or "/" in src:
            src_ds_type = "USS"

            if remote_src and os.path.isdir(src):
                is_src_dir = True

            if remote_src:
                src = os.path.normpath(src)
                # Normalizing encoding when src is a USS file (only).
                encode_utils = encode.EncodeUtils()
                src_tag = encode_utils.uss_file_tag(src)
                # Normalizing to UTF-8.
                if not is_src_dir and src_tag != "UTF-8":
                    # If untagged, assuming the encoding/tag is the system's default.
                    if src_tag == "untagged" or src_tag is None:
                        src_tag = encode.Defaults.get_default_system_charset()

                    # Converting the original src to a temporary one in UTF-8.
                    fd, converted_src = tempfile.mkstemp()
                    os.close(fd)
                    encode_utils.uss_convert_encoding(
                        src,
                        converted_src,
                        src_tag,
                        "UTF-8"
                    )

                    # Creating the handler just for tagging, we're not copying yet!
                    copy_handler = CopyHandler(module, is_binary=is_binary)
                    copy_handler._tag_file_encoding(converted_src, "UTF-8")
        else:
            src_exists = data_set.DataSet.data_set_exists(src_name)
            if src_exists:
                if src_member and not data_set.DataSet.data_set_member_exists(src):
                    raise NonExistentSourceError(src)
                src_ds_type = data_set.DataSet.data_set_type(src_name)

            else:
                raise NonExistentSourceError(src)

            # An empty VSAM will throw an error when IDCAMS tries to open it to copy
            # the contents.
            if src_ds_type in data_set.DataSet.MVS_VSAM and data_set.DataSet.is_empty(src_name, src_ds_type):
                module.exit_json(
                    note="The source VSAM {0} is likely empty. No data was copied.".format(src_name),
                    changed=False,
                    dest=dest
                )

            if encoding:
                module.fail_json(
                    msg="Encoding conversion is only valid for USS source"
                )

        if is_uss:
            dest_ds_type = "USS"
            if src_ds_type == "USS" and not is_src_dir and (dest.endswith("/") or os.path.isdir(dest)):
                src_basename = os.path.basename(src) if src else "inline_copy"
                dest = os.path.normpath("{0}/{1}".format(dest, src_basename))

                if dest.startswith("//"):
                    dest = dest.replace("//", "/")

            if is_src_dir and not src.endswith("/"):
                dest_exists = os.path.exists(os.path.normpath("{0}/{1}".format(dest, os.path.basename(src))))
            else:
                dest_exists = os.path.exists(dest)

            if dest_exists and not os.access(dest, os.W_OK):
                module.fail_json(msg="Destination {0} is not writable".format(dest))
        else:
            dest_exists = data_set.DataSet.data_set_exists(dest_name, volume)
            is_mvs_dest = True

            if dest_exists:
                dest_ds_type = data_set.DataSet.data_set_type(dest_name, volume)
            else:
                dest_ds_type = None

            # dest_data_set.type overrides `dest_ds_type` given precedence rules
            if dest_data_set and dest_data_set.get("type"):
                dest_ds_type = dest_data_set.get("type")

            if dest_ds_type in data_set.DataSet.MVS_PARTITIONED:
                # Checking if the members that would be created from the directory files
                # are already present on the system.
                if copy_member:
                    dest_member_exists = dest_exists and data_set.DataSet.data_set_member_exists(dest)
                elif src_ds_type == "USS":
                    if temp_path:
                        root_dir = "{0}/{1}".format(temp_path, os.path.basename(os.path.normpath(src)))
                        root_dir = os.path.normpath(root_dir)
                    else:
                        root_dir = src

                    dest_member_exists = dest_exists and data_set.DataSet.files_in_data_set_members(root_dir, dest)
                elif src_ds_type in data_set.DataSet.MVS_PARTITIONED:
                    dest_member_exists = dest_exists and data_set.DataSet.data_set_shared_members(src, dest)

    except Exception as err:
        module.fail_json(msg=f"{to_native(err)}. Traceback: {traceback.format_exc()}")

    # ********************************************************************
    # Some src and dest combinations are incompatible. For example, it is
    # not possible to copy a PDS member to a VSAM data set or a USS file
    # to a PDS. Perform these sanity checks.
    # Note: dest_ds_type can also be passed from dest_data_set.type
    # ********************************************************************
    if not is_compatible(
        src_ds_type,
        dest_ds_type,
        copy_member,
        src_member,
        is_src_dir,
        (src_ds_type == "USS" and src is None)
    ):
        module.fail_json(
            msg="Incompatible target type '{0}' for source '{1}'".format(
                dest_ds_type, src_ds_type
            )
        )

    # ********************************************************************
    # Backup should only be performed if dest is an existing file or
    # data set. Otherwise ignored.
    # ********************************************************************
    if dest_exists:
        if backup or backup_name:
            if dest_ds_type in data_set.DataSet.MVS_PARTITIONED and data_set.DataSet.is_empty(dest_name):
                # The partitioned data set is empty
                res_args["note"] = "Destination is empty, backup request ignored"
            else:
                backup_name = backup_data(dest, dest_ds_type, backup_name)
    # ********************************************************************
    # If destination does not exist, it must be created. To determine
    # what type of data set destination must be, a couple of simple checks
    # can be done. For example:
    # 1. Destination must be a PDS/PDSE if:
    #   - The source is a local directory
    #   - The source is a USS directory
    #   - The source is a PDS/PDSE
    #   - The destination is in the form DATA.SET.NAME(MEMBER)
    #
    # USS files and sequential data sets are not required to be explicitly
    # created; they are automatically created by the Python/ZOAU API.
    #
    # is_pds is determined in the action plugin when src is a directory and destination
    # is a data set (is_src_dir and is_mvs_dest are true)
    # ********************************************************************
    else:
        if not dest_ds_type:
            if (
                is_pds
                or copy_member
                or (src_ds_type in data_set.DataSet.MVS_PARTITIONED and (not src_member) and is_mvs_dest)
                or (src and os.path.isdir(src) and is_mvs_dest)
            ):
                dest_ds_type = "PDSE"
            elif src_ds_type in data_set.DataSet.MVS_VSAM:
                dest_ds_type = src_ds_type
            elif not is_uss:
                dest_ds_type = "SEQ"

            # Filling in the type in dest_data_set in case the user didn't specify it in
            # the playbook.
            if dest_data_set:
                dest_data_set["type"] = dest_ds_type

        res_args["changed"] = True

    if not does_destination_allow_copy(
        src,
        is_src_dir,
        dest_name,
        dest_exists,
        dest_member_exists,
        dest_ds_type,
        is_uss,
        force,
        volume
    ):
        module.fail_json(msg="{0} already exists on the system, unable to overwrite unless force=True is specified.".format(dest))

    # Creating an emergency backup or an empty data set to use as a model to
    # be able to restore the destination in case the copy fails.
    emergency_backup = ""
    if dest_exists and not force:
        if is_uss or not data_set.DataSet.is_empty(dest_name):
            use_backup = True
            if is_uss:
                # When copying a directory without a trailing slash,
                # appending the source's base name to the backup path to
                # avoid backing up the whole parent directory that won't
                # be modified.
                src_basename = os.path.basename(src) if src else ''
                backup_dest = "{0}/{1}".format(dest, src_basename) if is_src_dir and not src.endswith("/") else dest
                backup_dest = os.path.normpath(backup_dest)

                emergency_backup = tempfile.mkdtemp()
                emergency_backup = backup_data(backup_dest, dest_ds_type, emergency_backup)

            else:
                if not (dest_ds_type in data_set.DataSet.MVS_PARTITIONED and src_member and not dest_member_exists):
                    emergency_backup = backup_data(dest, dest_ds_type, None)
        # If dest is an empty data set, instead create a data set to
        # use as a model when restoring.
        else:
            use_backup = False
            emergency_backup = data_set.DataSet.temp_name()
            data_set.DataSet.allocate_model_data_set(emergency_backup, dest_name)

    # Shadowing the src momentarily.
    if converted_src:
        original_src = src
        src = converted_src

    try:
        if not is_uss:
            # This function will use a UTF-8 encoded USS remote file.
            res_args["changed"] = allocate_destination_data_set(
                temp_path or src,
                dest_name, src_ds_type,
                dest_ds_type,
                dest_exists,
                force,
                is_binary,
                dest_data_set=dest_data_set,
                volume=volume
            )
    except Exception as err:
        if dest_exists and not force:
            restore_backup(dest_name, emergency_backup, dest_ds_type, use_backup)
            erase_backup(emergency_backup, dest_ds_type)
        if converted_src:
            src = original_src
        module.fail_json(msg="Unable to allocate destination data set: {0}. Traceback: {1}".format(to_native(err), traceback.format_exc()))

    if converted_src:
        src = original_src

    # ********************************************************************
    # Encoding conversion is only valid if the source is a local file,
    # local directory or a USS file/directory.
    # ********************************************************************
    copy_handler = CopyHandler(
        module,
        is_binary=is_binary,
        backup_name=backup_name
    )

    try:
        if encoding:
            # 'conv_path' points to the converted src file or directory
            # Converting to a friendly format for a dataset.
            # if is_mvs_dest:
                # encoding["to"] = encode.Defaults.DEFAULT_EBCDIC_MVS_CHARSET
                # encoding["to"] = "IBM-1047"

            conv_path = copy_handler.convert_encoding(src, temp_path, encoding)

        # ------------------------------- o -----------------------------------
        # Copy to USS file or directory
        # ---------------------------------------------------------------------
        if is_uss:
            uss_copy_handler = USSCopyHandler(
                module,
                is_binary=is_binary,
                common_file_args=dict(mode=mode, group=group, owner=owner),
                backup_name=backup_name,
            )

            original_checksum = None
            if dest_exists:
                original_checksum = get_file_checksum(dest)

            dest = uss_copy_handler.copy_to_uss(
                src,
                dest,
                conv_path,
                temp_path,
                src_ds_type,
                src_member,
                member_name,
                force
            )
            res_args['size'] = os.stat(dest).st_size
            remote_checksum = dest_checksum = None

            try:
                remote_checksum = get_file_checksum(temp_path or src)
                dest_checksum = get_file_checksum(dest)

                if validate:
                    res_args["checksum"] = dest_checksum

                    if remote_checksum != dest_checksum:
                        raise CopyOperationError(msg="Validation failed for copied files")

                res_args["changed"] = (
                    res_args.get("changed") or dest_checksum != original_checksum or os.path.isdir(dest)
                )
            except Exception as err:
                if validate:
                    raise CopyOperationError(msg="Unable to calculate checksum", stderr=str(err))

        # ------------------------------- o -----------------------------------
        # Copy to sequential data set (PS / SEQ)
        # ---------------------------------------------------------------------
        elif dest_ds_type in data_set.DataSet.MVS_SEQ:
            if src_ds_type == "USS" and not is_binary:
                # Before copying into the destination dataset, we'll make sure that
                # the source file doesn't contain any carriage returns that would
                # result in empty records in the destination.
                # Due to the differences between encodings, we'll normalize to IBM-037
                # before checking the EOL sequence.
                new_src = conv_path or temp_path or src
                enc_utils = encode.EncodeUtils()
                src_tag = enc_utils.uss_file_tag(new_src)

                if src_tag == "untagged":
                    src_tag = encode.Defaults.DEFAULT_EBCDIC_USS_CHARSET

                if src_tag not in encode.Defaults.DEFAULT_EBCDIC_MVS_CHARSET:
                    fd, converted_src = tempfile.mkstemp()
                    os.close(fd)

                    enc_utils.uss_convert_encoding(
                        new_src,
                        converted_src,
                        src_tag,
                        encode.Defaults.DEFAULT_EBCDIC_MVS_CHARSET
                    )
                    copy_handler._tag_file_encoding(converted_src, encode.Defaults.DEFAULT_EBCDIC_MVS_CHARSET)
                    new_src = converted_src

                if copy_handler.file_has_crlf_endings(new_src):
                    new_src = copy_handler.create_temp_with_lf_endings(new_src)

                conv_path = new_src

            copy_handler.copy_to_seq(
                src,
                temp_path,
                conv_path,
                dest,
            )
            res_args["changed"] = True
            dest = dest.upper()

        # ---------------------------------------------------------------------
        # Copy to PDS/PDSE
        # ---------------------------------------------------------------------
        elif dest_ds_type in data_set.DataSet.MVS_PARTITIONED:
            if not remote_src and not copy_member and os.path.isdir(temp_path):
                temp_path = os.path.join(temp_path, os.path.basename(src))

            pdse_copy_handler = PDSECopyHandler(
                module, is_binary=is_binary, backup_name=backup_name
            )

            pdse_copy_handler.copy_to_pdse(
                src, temp_path, conv_path, dest_name, src_ds_type, src_member=src_member, dest_member=dest_member
            )
            res_args["changed"] = True
            dest = dest.upper()

        # ------------------------------- o -----------------------------------
        # Copy to VSAM data set
        # ---------------------------------------------------------------------
        else:
            copy_handler.copy_to_vsam(src, dest)
            res_args["changed"] = True

    except CopyOperationError as err:
        if dest_exists and not force:
            restore_backup(dest_name, emergency_backup, dest_ds_type, use_backup)
        raise err
    finally:
        if dest_exists and not force:
            erase_backup(emergency_backup, dest_ds_type)

    res_args.update(
        dict(
            src=src,
            dest=dest,
            ds_type=dest_ds_type,
            dest_exists=dest_exists,
            backup_name=backup_name,
        )
    )

    return res_args, temp_path, conv_path


def main():
    module = AnsibleModule(
        argument_spec=dict(
            src=dict(type='path'),
            dest=dict(required=True, type='str'),
            is_binary=dict(type='bool', default=False),
            encoding=dict(
                type='dict',
                required=False,
                options={
                    'from': dict(
                        type='str',
                        required=True,
                    ),
                    "to": dict(
                        type='str',
                        required=True,
                    )
                }
            ),
            content=dict(type='str', no_log=True),
            backup=dict(type='bool', default=False),
            backup_name=dict(type='str'),
            local_follow=dict(type='bool', default=True),
            remote_src=dict(type='bool', default=False),
            sftp_port=dict(type='int', required=False, removed_at_date='2022-01-31', removed_from_collection='ibm.ibm_zos_core'),
            ignore_sftp_stderr=dict(type='bool', default=False),
            validate=dict(type='bool', default=False),
            volume=dict(type='str', required=False),
            dest_data_set=dict(
                type='dict',
                required=False,
                options=dict(
                    type=dict(
                        type='str',
                        choices=['BASIC', 'KSDS', 'ESDS', 'RRDS',
                                 'LDS', 'SEQ', 'PDS', 'PDSE', 'MEMBER'],
                        required=True,
                    ),
                    space_primary=dict(
                        type='int', required=False),
                    space_secondary=dict(
                        type='int', required=False),
                    space_type=dict(
                        type='str',
                        choices=['K', 'M', 'G', 'CYL', 'TRK'],
                        required=False,
                    ),
                    record_format=dict(
                        type='str',
                        choices=["FB", "VB", "FBA", "VBA", "U"],
                        required=False
                    ),
                    record_length=dict(type='int', required=False),
                    block_size=dict(type='int', required=False),
                    directory_blocks=dict(type="int", required=False),
                    key_offset=dict(type="int", required=False, no_log=False),
                    key_length=dict(type="int", required=False, no_log=False),
                    sms_storage_class=dict(type="str", required=False),
                    sms_data_class=dict(type="str", required=False),
                    sms_management_class=dict(type="str", required=False),
                )
            ),
            is_uss=dict(type='bool'),
            is_pds=dict(type='bool'),
            is_src_dir=dict(type='bool'),
            is_mvs_dest=dict(type='bool'),
            size=dict(type='int'),
            temp_path=dict(type='str'),
            copy_member=dict(type='bool'),
            src_member=dict(type='bool'),
            local_charset=dict(type='str'),
            force=dict(type='bool', default=False),
            mode=dict(type='str', required=False),
        ),
        add_file_common_args=True,
    )

    arg_def = dict(
        src=dict(arg_type='data_set_or_path', required=False),
        dest=dict(arg_type='data_set_or_path', required=True),
        is_binary=dict(arg_type='bool', required=False, default=False),
        content=dict(arg_type='str', required=False),
        backup=dict(arg_type='bool', default=False, required=False),
        backup_name=dict(arg_type='data_set_or_path', required=False),
        local_follow=dict(arg_type='bool', default=True, required=False),
        remote_src=dict(arg_type='bool', default=False, required=False),
        checksum=dict(arg_type='str', required=False),
        validate=dict(arg_type='bool', required=False),
        sftp_port=dict(arg_type='int', required=False),
        volume=dict(arg_type='str', required=False),

        dest_data_set=dict(
            arg_type='dict',
            required=False,
            options=dict(
                type=dict(arg_type='str', required=True),
                space_primary=dict(arg_type='int', required=False),
                space_secondary=dict(
                    arg_type='int', required=False),
                space_type=dict(arg_type='str', required=False),
                record_format=dict(
                    arg_type='str', required=False),
                block_size=dict(arg_type='int', required=False),
                directory_blocks=dict(arg_type="int", required=False),
                key_offset=dict(arg_type="int", required=False),
                key_length=dict(arg_type="int", required=False),
                sms_storage_class=dict(arg_type="str", required=False),
                sms_data_class=dict(arg_type="str", required=False),
                sms_management_class=dict(arg_type="str", required=False),
            )
        ),
    )

    if (
        not module.params.get("encoding")
        and not module.params.get("remote_src")
        and not module.params.get("is_binary")
    ):
        module.params["encoding"] = {
            "from": module.params.get("local_charset"),
            "to": encode.Defaults.get_default_system_charset(),
        }

    if module.params.get("encoding"):
        module.params.update(
            dict(
                from_encoding=module.params.get("encoding").get("from"),
                to_encoding=module.params.get("encoding").get("to"),
            )
        )
        arg_def.update(
            dict(
                from_encoding=dict(arg_type="encoding"),
                to_encoding=dict(arg_type="encoding"),
            )
        )

    res_args = temp_path = conv_path = None
    try:
        res_args, temp_path, conv_path = run_module(module, arg_def)
        module.exit_json(**res_args)
    except CopyOperationError as err:
        cleanup([])
        module.fail_json(**(err.json_args))
    finally:
        cleanup([temp_path, conv_path])


class EncodingConversionError(Exception):
    def __init__(self, src, f_code, t_code):
        self.msg = "Unable to convert encoding for {0} from {1} to {2}".format(
            src, f_code, t_code
        )
        super().__init__(self.msg)


class NonExistentSourceError(Exception):
    def __init__(self, src):
        self.msg = "Source data set {0} does not exist".format(src)
        super().__init__(self.msg)


class DataSetMemberAttributeError(Exception):
    def __init__(self, src):
        self.msg = "Unable to get size and record length of member {0}".format(src)
        super().__init__(self.msg)


class CopyOperationError(Exception):
    def __init__(
        self,
        msg,
        rc=None,
        stdout=None,
        stderr=None,
        stdout_lines=None,
        stderr_lines=None,
        cmd=None
    ):
        self.json_args = dict(
            msg=msg,
            rc=rc,
            stdout=stdout,
            stderr=stderr,
            stdout_lines=stdout_lines,
            stderr_lines=stderr_lines,
            cmd=cmd,
        )
        super().__init__(msg)


if __name__ == "__main__":
    main()<|MERGE_RESOLUTION|>--- conflicted
+++ resolved
@@ -678,11 +678,8 @@
 import math
 import tempfile
 import os
-<<<<<<< HEAD
 import pathlib
 import traceback
-=======
->>>>>>> 4c48b671
 
 if PY3:
     from re import fullmatch
@@ -1470,17 +1467,11 @@
         with open(file, "r", encoding="UTF-8") as src_file:
             current_line = src_file.readline()
 
-<<<<<<< HEAD
-            while current_line:
-                if len(current_line) > max_line_length:
-                    max_line_length = len(current_line)
-=======
         while current_line:
             line_length = len(current_line.rstrip("\n\r"))
 
             if line_length > max_line_length:
                 max_line_length = line_length
->>>>>>> 4c48b671
 
                 current_line = src_file.readline()
     except Exception:
