--- conflicted
+++ resolved
@@ -2171,7 +2171,6 @@
 
             if remote_src and os.path.isdir(src):
                 is_src_dir = True
-<<<<<<< HEAD
 
             if remote_src:
                 src = os.path.normpath(src)
@@ -2201,8 +2200,6 @@
                 # Creating the handler just for tagging, we're not copying yet!
                 copy_handler = CopyHandler(module, is_binary=is_binary)
                 copy_handler._tag_file_encoding(converted_src, "UTF-8")
-=======
->>>>>>> 6b54f3e0
         else:
             if data_set.DataSet.data_set_exists(src_name):
                 if src_member and not data_set.DataSet.data_set_member_exists(src):
