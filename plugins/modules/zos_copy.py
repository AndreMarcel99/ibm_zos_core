#!/usr/bin/python
# -*- coding: utf-8 -*-

# Copyright (c) IBM Corporation 2019 - 2023
# Licensed under the Apache License, Version 2.0 (the "License");
# you may not use this file except in compliance with the License.
# You may obtain a copy of the License at
#     http://www.apache.org/licenses/LICENSE-2.0
# Unless required by applicable law or agreed to in writing, software
# distributed under the License is distributed on an "AS IS" BASIS,
# WITHOUT WARRANTIES OR CONDITIONS OF ANY KIND, either express or implied.
# See the License for the specific language governing permissions and
# limitations under the License.

from __future__ import absolute_import, division, print_function

__metaclass__ = type


DOCUMENTATION = r"""
---
module: zos_copy
version_added: '1.2.0'
short_description: Copy data to z/OS
description:
  - The L(zos_copy,./zos_copy.html) module copies a file or data set from a local or a
    remote machine to a location on the remote machine.
author:
  - "Asif Mahmud (@asifmahmud)"
  - "Demetrios Dimatos (@ddimatos)"
  - "Ivan Moreno (@rexemin)"
options:
  backup:
    description:
      - Specifies whether a backup of the destination should be created before
        copying data.
      - When set to C(true), the module creates a backup file or data set.
      - The backup file name will be returned on either success or failure of
        module execution such that data can be retrieved.
    type: bool
    default: false
    required: false
  backup_name:
    description:
      - Specify a unique USS file name or data set name for the destination backup.
      - If the destination C(dest) is a USS file or path, the C(backup_name) must
        be an absolute path name.
      - If the destination is an MVS data set name, the C(backup_name) provided
        must meet data set naming conventions of one or more qualifiers, each
        from one to eight characters long, that are delimited by periods.
      - If the C(backup_name) is not provided, the default C(backup_name) will
        be used. If the C(dest) is a USS file or USS path, the name of the backup
        file will be the destination file or path name appended with a
        timestamp, e.g. C(/path/file_name.2020-04-23-08-32-29-bak.tar). If the
        C(dest) is an MVS data set, it will be a data set with a randomly generated
        name.
      - If C(dest) is a data set member and C(backup_name) is not provided, the data set
        member will be backed up to the same partitioned data set with a randomly
        generated member name.
    required: false
    type: str
  content:
    description:
      - When used instead of C(src), sets the contents of a file or data set
        directly to the specified value.
      - Works only when C(dest) is a USS file, sequential data set, or a
        partitioned data set member.
      - If C(dest) is a directory, then content will be copied to
        C(/path/to/dest/inline_copy).
    type: str
    required: false
  dest:
    description:
      - The remote absolute path or data set where the content should be copied to.
      - C(dest) can be a USS file, directory or MVS data set name.
      - If C(dest) has missing parent directories, they will be created.
      - If C(dest) is a nonexistent USS file, it will be created.
      - If C(dest) is a nonexistent data set, it will be created following the
        process outlined here and in the C(volume) option.
      - If C(dest) is a nonexistent data set, the attributes assigned will depend
        on the type of C(src). If C(src) is a USS file, C(dest) will have a
        Fixed Block (FB) record format and the remaining attributes will be computed.
        If C(src) is binary, C(dest) will have a Fixed Block (FB) record format
        with a record length of 80, block size of 32760, and the remaining
        attributes will be computed.
      - When C(dest) is a data set, precedence rules apply. If C(dest_data_set)
        is set, this will take precedence over an existing data set. If C(dest)
        is an empty data set, the empty data set will be written with the
        expectation its attributes satisfy the copy. Lastly, if no precendent
        rule has been exercised, C(dest) will be created with the same attributes
        of C(src).
      - When the C(dest) is an existing VSAM (KSDS) or VSAM (ESDS), then source
        can be an ESDS, a KSDS or an RRDS. The VSAM (KSDS) or VSAM (ESDS) C(dest) will
        be deleted and recreated following the process outlined in the C(volume) option.
      - When the C(dest) is an existing VSAM (RRDS), then the source must be an RRDS.
        The VSAM (RRDS) will be deleted and recreated following the process outlined
        in the C(volume) option.
      - When C(dest) is and existing VSAM (LDS), then source must be an LDS. The
        VSAM (LDS) will be deleted and recreated following the process outlined
        in the C(volume) option.
      - When C(dest) is a data set, you can override storage management rules
        by specifying C(volume) if the storage class being used has
        GUARANTEED_SPACE=YES specified, otherwise, the allocation will
        fail. See C(volume) for more volume related processes.
    type: str
    required: true
  encoding:
    description:
      - Specifies which encodings the destination file or data set should be
        converted from and to.
      - If C(encoding) is not provided, the module determines which local and remote
        charsets to convert the data from and to. Note that this is only done for text
        data and not binary data.
      - Only valid if C(is_binary) is false.
    type: dict
    required: false
    suboptions:
      from:
        description:
          - The encoding to be converted from
        required: true
        type: str
      to:
        description:
          - The encoding to be converted to
        required: true
        type: str
  tmp_hlq:
    description:
      - Override the default high level qualifier (HLQ) for temporary and backup
        datasets.
      - The default HLQ is the Ansible user used to execute the module and if
        that is not available, then the value C(TMPHLQ) is used.
    required: false
    type: str
  force:
    description:
      - If set to C(true) and the remote file or data set C(dest) is empty,
        the C(dest) will be reused.
      - If set to C(true) and the remote file or data set C(dest) is NOT empty,
        the C(dest) will be deleted and recreated with the C(src) data set
        attributes, otherwise it will be recreated with the C(dest) data set
        attributes.
      - To backup data before any deletion, see parameters C(backup) and
        C(backup_name).
      - If set to C(false), the file or data set will only be copied if the
        destination does not exist.
      - If set to C(false) and destination exists, the module exits with a note to
        the user.
    type: bool
    default: false
    required: false
  ignore_sftp_stderr:
    description:
      - During data transfer through SFTP, the module fails if the SFTP command
        directs any content to stderr. The user is able to override this
        behavior by setting this parameter to C(true). By doing so, the module
        would essentially ignore the stderr stream produced by SFTP and continue
        execution.
      - When Ansible verbosity is set to greater than 3, either through the
        command line interface (CLI) using B(-vvvv) or through environment
        variables such as B(verbosity = 4), then this parameter will
        automatically be set to C(true).
    type: bool
    required: false
    default: false
    version_added: "1.4.0"
  is_binary:
    description:
      - If set to C(true), indicates that the file or data set to be copied is a
        binary file/data set.
    type: bool
    default: false
    required: false
  local_follow:
    description:
      - This flag indicates that any existing filesystem links in the source tree
        should be followed.
    type: bool
    default: true
    required: false
  mode:
    description:
      - The permission of the destination file or directory.
      - If C(dest) is USS, this will act as Unix file mode, otherwise ignored.
      - It should be noted that modes are octal numbers.
        The user must either add a leading zero so that Ansible's YAML parser
        knows it is an octal number (like C(0644) or C(01777))or quote it
        (like C('644') or C('1777')) so Ansible receives a string and can do its
        own conversion from string into number. Giving Ansible a number without
        following one of these rules will end up with a decimal number which
        will have unexpected results.
      - The mode may also be specified as a symbolic mode
        (for example, ``u+rwx`` or ``u=rw,g=r,o=r``) or a special
        string `preserve`.
      - I(mode=preserve) means that the file will be given the same permissions as
        the source file.
    type: str
    required: false
  remote_src:
    description:
      - If set to C(false), the module searches for C(src) at the local machine.
      - If set to C(true), the module goes to the remote/target machine for C(src).
    type: bool
    default: false
    required: false
  src:
    description:
      - Path to a file/directory or name of a data set to copy to remote
        z/OS system.
      - If C(remote_src) is true, then C(src) must be the path to a Unix
        System Services (USS) file, name of a data set, or data set member.
      - If C(src) is a local path or a USS path, it can be absolute or relative.
      - If C(src) is a directory, C(dest) must be a partitioned data set or
        a USS directory.
      - If C(src) is a file and C(dest) ends with "/" or is a
        directory, the file is copied to the directory with the same filename as
        C(src).
      - If C(src) is a directory and ends with "/", the contents of it will be copied
        into the root of C(dest). If it doesn't end with "/", the directory itself
        will be copied.
      - If C(src) is a VSAM data set, C(dest) must also be a VSAM.
      - Wildcards can be used to copy multiple PDS/PDSE members to another
        PDS/PDSE.
      - Required unless using C(content).
    type: str
  validate:
    description:
      - Specifies whether to perform checksum validation for source and
        destination files.
      - Valid only for USS destination, otherwise ignored.
    type: bool
    required: false
    default: false
  volume:
    description:
      - If C(dest) does not exist, specify which volume C(dest) should be
        allocated to.
      - Only valid when the destination is an MVS data set.
      - The volume must already be present on the device.
      - If no volume is specified, storage management rules will be used to
        determine the volume where C(dest) will be allocated.
      - If the storage administrator has specified a system default unit name
        and you do not set a C(volume) name for non-system-managed data sets,
        then the system uses the volumes associated with the default unit name.
        Check with your storage administrator to determine whether a default
        unit name has been specified.
    type: str
    required: false
  dest_data_set:
    description:
      - Data set attributes to customize a C(dest) data set to be copied into.
    required: false
    type: dict
    suboptions:
      type:
        description:
          - Organization of the destination
        type: str
        required: true
        choices:
          - KSDS
          - ESDS
          - RRDS
          - LDS
          - SEQ
          - PDS
          - PDSE
          - MEMBER
          - BASIC
      space_primary:
        description:
          - If the destination I(dest) data set does not exist , this sets the
            primary space allocated for the data set.
          - The unit of space used is set using I(space_type).
        type: int
        required: false
      space_secondary:
        description:
          - If the destination I(dest) data set does not exist , this sets the
            secondary space allocated for the data set.
          - The unit of space used is set using I(space_type).
        type: int
        required: false
      space_type:
        description:
          - If the destination data set does not exist, this sets the unit of
            measurement to use when defining primary and secondary space.
          - Valid units of size are C(K), C(M), C(G), C(CYL), and C(TRK).
        type: str
        choices:
          - K
          - M
          - G
          - CYL
          - TRK
        required: false
      record_format:
        description:
          - If the destination data set does not exist, this sets the format of the
            data set. (e.g C(FB))
          - Choices are case-insensitive.
        required: false
        choices:
          - FB
          - VB
          - FBA
          - VBA
          - U
        type: str
      record_length:
        description:
          - The length of each record in the data set, in bytes.
          - For variable data sets, the length must include the 4-byte prefix area.
          - "Defaults vary depending on format: If FB/FBA 80, if VB/VBA 137, if U 0."
        type: int
        required: false
      block_size:
        description:
          - The block size to use for the data set.
        type: int
        required: false
      directory_blocks:
        description:
          - The number of directory blocks to allocate to the data set.
        type: int
        required: false
      key_offset:
        description:
          - The key offset to use when creating a KSDS data set.
          - I(key_offset) is required when I(type=KSDS).
          - I(key_offset) should only be provided when I(type=KSDS)
        type: int
        required: false
      key_length:
        description:
          - The key length to use when creating a KSDS data set.
          - I(key_length) is required when I(type=KSDS).
          - I(key_length) should only be provided when I(type=KSDS)
        type: int
        required: false
      sms_storage_class:
        description:
          - The storage class for an SMS-managed dataset.
          - Required for SMS-managed datasets that do not match an SMS-rule.
          - Not valid for datasets that are not SMS-managed.
          - Note that all non-linear VSAM datasets are SMS-managed.
        type: str
        required: false
      sms_data_class:
        description:
          - The data class for an SMS-managed dataset.
          - Optional for SMS-managed datasets that do not match an SMS-rule.
          - Not valid for datasets that are not SMS-managed.
          - Note that all non-linear VSAM datasets are SMS-managed.
        type: str
        required: false
      sms_management_class:
        description:
          - The management class for an SMS-managed dataset.
          - Optional for SMS-managed datasets that do not match an SMS-rule.
          - Not valid for datasets that are not SMS-managed.
          - Note that all non-linear VSAM datasets are SMS-managed.
        type: str
        required: false

notes:
    - Destination data sets are assumed to be in catalog. When trying to copy
      to an uncataloged data set, the module assumes that the data set does
      not exist and will create it.
    - Destination will be backed up if either C(backup) is C(true) or
      C(backup_name) is provided. If C(backup) is C(false) but C(backup_name)
      is provided, task will fail.
    - When copying local files or directories, temporary storage will be used
      on the remote z/OS system. The size of the temporary storage will
      correspond to the size of the file or directory being copied. Temporary
      files will always be deleted, regardless of success or failure of the
      copy task.
    - VSAM data sets can only be copied to other VSAM data sets.
    - For supported character sets used to encode data, refer to the
      L(documentation,https://ibm.github.io/z_ansible_collections_doc/ibm_zos_core/docs/source/resources/character_set.html).
    - L(zos_copy,./zos_copy.html) uses SFTP (Secure File Transfer Protocol) for the underlying
      transfer protocol; Co:Z SFTP is not supported. In the case of Co:z SFTP,
      you can exempt the Ansible userid on z/OS from using Co:Z thus falling back
      to using standard SFTP.
seealso:
- module: zos_fetch
- module: zos_data_set
"""

EXAMPLES = r"""
- name: Copy a local file to a sequential data set
  zos_copy:
    src: /path/to/sample_seq_data_set
    dest: SAMPLE.SEQ.DATA.SET

- name: Copy a local file to a USS location and validate checksum
  zos_copy:
    src: /path/to/test.log
    dest: /tmp/test.log
    validate: true

- name: Copy a local ASCII encoded file and convert to IBM-1047
  zos_copy:
    src: /path/to/file.txt
    dest: /tmp/file.txt

- name: Copy a local directory to a PDSE
  zos_copy:
    src: /path/to/local/dir/
    dest: HLQ.DEST.PDSE

- name: Copy file with permission details
  zos_copy:
    src: /path/to/foo.conf
    dest: /etc/foo.conf
    mode: 0644
    group: foo
    owner: bar

- name: Module will follow the symbolic link specified in src
  zos_copy:
    src: /path/to/link
    dest: /path/to/uss/location
    local_follow: true

- name: Copy a local file to a PDS member and convert encoding
  zos_copy:
    src: /path/to/local/file
    dest: HLQ.SAMPLE.PDSE(MEMBER)
    encoding:
      from: UTF-8
      to: IBM-037

- name: Copy a VSAM  (KSDS) to a VSAM  (KSDS)
  zos_copy:
    src: SAMPLE.SRC.VSAM
    dest: SAMPLE.DEST.VSAM
    remote_src: true

- name: Copy inline content to a sequential dataset and replace existing data
  zos_copy:
    content: 'Inline content to be copied'
    dest: SAMPLE.SEQ.DATA.SET

- name: Copy a USS file to sequential data set and convert encoding beforehand
  zos_copy:
    src: /path/to/remote/uss/file
    dest: SAMPLE.SEQ.DATA.SET
    remote_src: true

- name: Copy a USS directory to another USS directory
  zos_copy:
    src: /path/to/uss/dir
    dest: /path/to/dest/dir
    remote_src: true

- name: Copy a local binary file to a PDSE member
  zos_copy:
    src: /path/to/binary/file
    dest: HLQ.SAMPLE.PDSE(MEMBER)
    is_binary: true

- name: Copy a sequential data set to a PDS member
  zos_copy:
    src: SAMPLE.SEQ.DATA.SET
    dest: HLQ.SAMPLE.PDSE(MEMBER)
    remote_src: true

- name: Copy a local file and take a backup of the existing file
  zos_copy:
    src: /path/to/local/file
    dest: /path/to/dest
    backup: true
    backup_name: /tmp/local_file_backup

- name: Copy a PDS on remote system to a new PDS
  zos_copy:
    src: HLQ.SRC.PDS
    dest: HLQ.NEW.PDS
    remote_src: true

- name: Copy a PDS on remote system to a PDS, replacing the original
  zos_copy:
    src: HLQ.SAMPLE.PDSE
    dest: HLQ.EXISTING.PDSE
    remote_src: true
    force: true

- name: Copy PDS member to a new PDS member. Replace if it already exists
  zos_copy:
    src: HLQ.SAMPLE.PDSE(SRCMEM)
    dest: HLQ.NEW.PDSE(DESTMEM)
    remote_src: true
    force: true

- name: Copy a USS file to a PDSE member. If PDSE does not exist, allocate it
  zos_copy:
    src: /path/to/uss/src
    dest: DEST.PDSE.DATA.SET(MEMBER)
    remote_src: true

- name: Copy a sequential data set to a USS file
  zos_copy:
    src: SRC.SEQ.DATA.SET
    dest: /tmp/
    remote_src: true

- name: Copy a PDSE member to USS file
  zos_copy:
    src: SRC.PDSE(MEMBER)
    dest: /tmp/member
    remote_src: true

- name: Copy a PDS to a USS directory (/tmp/SRC.PDS)
  zos_copy:
    src: SRC.PDS
    dest: /tmp
    remote_src: true

- name: Copy all members inside a PDS to another PDS
  zos_copy:
    src: SOME.SRC.PDS(*)
    dest: SOME.DEST.PDS
    remote_src: true

- name: Copy all members starting with 'ABC' inside a PDS to another PDS
  zos_copy:
    src: SOME.SRC.PDS(ABC*)
    dest: SOME.DEST.PDS
    remote_src: true

- name: Allocate destination in a specific volume
  zos_copy:
    src: SOME.SRC.PDS
    dest: SOME.DEST.PDS
    volume: 'VOL033'
    remote_src: true

- name: Copy a USS file to a fully customized sequential data set
  zos_copy:
    src: /path/to/uss/src
    dest: SOME.SEQ.DEST
    remote_src: true
    volume: '222222'
    dest_data_set:
      type: SEQ
      space_primary: 10
      space_secondary: 3
      space_type: K
      record_format: VB
      record_length: 150
"""

RETURN = r"""
src:
    description: Source file or data set being copied.
    returned: changed
    type: str
    sample: /path/to/source.log
dest:
    description: Destination file/path or data set name.
    returned: success
    type: str
    sample: SAMPLE.SEQ.DATA.SET
checksum:
    description: SHA256 checksum of the file after running zos_copy.
    returned: C(validate) is C(true) and if dest is USS
    type: str
    sample: 8d320d5f68b048fc97559d771ede68b37a71e8374d1d678d96dcfa2b2da7a64e
backup_name:
    description: Name of the backup file or data set that was created.
    returned: if backup=true or backup_name=true
    type: str
    sample: /path/to/file.txt.2015-02-03@04:15~
gid:
    description: Group id of the file, after execution.
    returned: success and if dest is USS
    type: int
    sample: 100
group:
    description: Group of the file, after execution.
    returned: success and if dest is USS
    type: str
    sample: httpd
owner:
    description: Owner of the file, after execution.
    returned: success and if dest is USS
    type: str
    sample: httpd
uid:
    description: Owner id of the file, after execution.
    returned: success and if dest is USS
    type: int
    sample: 100
mode:
    description: Permissions of the target, after execution.
    returned: success and if dest is USS
    type: str
    sample: 0644
size:
    description: Size(in bytes) of the target, after execution.
    returned: success and dest is USS
    type: int
    sample: 1220
state:
    description: State of the target, after execution.
    returned: success and if dest is USS
    type: str
    sample: file
note:
    description: A note to the user after module terminates.
    returned: C(force) is C(false) and dest exists
    type: str
    sample: No data was copied
msg:
    description: Failure message returned by the module.
    returned: failure
    type: str
    sample: Error while gathering data set information
stdout:
    description: The stdout from a USS command or MVS command, if applicable.
    returned: failure
    type: str
    sample: Copying local file /tmp/foo/src to remote path /tmp/foo/dest
stderr:
    description: The stderr of a USS command or MVS command, if applicable.
    returned: failure
    type: str
    sample: No such file or directory "/tmp/foo"
stdout_lines:
    description: List of strings containing individual lines from stdout.
    returned: failure
    type: list
    sample: [u"Copying local file /tmp/foo/src to remote path /tmp/foo/dest.."]
stderr_lines:
    description: List of strings containing individual lines from stderr.
    returned: failure
    type: list
    sample: [u"FileNotFoundError: No such file or directory '/tmp/foo'"]
rc:
    description: The return code of a USS or MVS command, if applicable.
    returned: failure
    type: int
    sample: 8
cmd:
    description: The MVS command issued, if applicable.
    returned: failure
    type: str
    sample: REPRO INDATASET(SAMPLE.DATA.SET) OUTDATASET(SAMPLE.DEST.DATA.SET)
"""


from ansible_collections.ibm.ibm_zos_core.plugins.module_utils.import_handler import (
    MissingZOAUImport,
)
from ansible_collections.ibm.ibm_zos_core.plugins.module_utils.mvs_cmd import (
    idcams
)
from ansible_collections.ibm.ibm_zos_core.plugins.module_utils import (
    better_arg_parser, data_set, encode, backup, copy
)
from ansible_collections.ibm.ibm_zos_core.plugins.module_utils.ansible_module import (
    AnsibleModuleHelper,
)
<<<<<<< HEAD
# from ansible.module_utils._text import to_bytes
from ansible.module_utils.common.text.converters import to_bytes
=======
from ansible.module_utils._text import to_bytes, to_native
>>>>>>> e3dd3b79
from ansible.module_utils.basic import AnsibleModule
from ansible.module_utils.six import PY3
from re import IGNORECASE
from hashlib import sha256
import glob
import shutil
import stat
import math
import tempfile
import os

if PY3:
    from re import fullmatch
    import pathlib
else:
    from re import match as fullmatch

try:
    from zoautil_py import datasets
except Exception:
    datasets = MissingZOAUImport()


class CopyHandler(object):
    def __init__(
        self,
        module,
        is_binary=False,
        backup_name=None
    ):
        """Utility class to handle copying data between two targets

        Arguments:
            module {AnsibleModule} -- The AnsibleModule object from currently
                                      running module

        Keyword Arguments:
            is_binary {bool} -- Whether the file or data set to be copied
                                contains binary data
            backup_name {str} -- The USS path or data set name of destination
                                 backup
        """
        self.module = module
        self.is_binary = is_binary
        self.backup_name = backup_name

    def run_command(self, cmd, **kwargs):
        """ Wrapper for AnsibleModule.run_command """
        return self.module.run_command(cmd, **kwargs)

    def copy_to_seq(
        self,
        src,
        temp_path,
        conv_path,
        dest
    ):
        """Copy source to a sequential data set.

        Raises:
            CopyOperationError -- When copying into the data set fails.

        Arguments:
            src {str} -- Path to USS file or data set name
            temp_path {str} -- Path to the location where the control node
                               transferred data to
            conv_path {str} -- Path to the converted source file
            dest {str} -- Name of destination data set
        """
        new_src = conv_path or temp_path or src
        copy_args = dict()

        if self.is_binary:
            copy_args["options"] = "-B"

        response = datasets._copy(new_src, dest, None, **copy_args)
        if response.rc != 0:
            raise CopyOperationError(
                msg="Unable to copy source {0} to {1}".format(new_src, dest),
                rc=response.rc,
                stdout=response.stdout_response,
                stderr=response.stderr_response
            )

    def copy_to_vsam(self, src, dest):
        """Copy source VSAM to destination VSAM.

        Raises:
            CopyOperationError -- When REPRO fails to copy the data set.

        Arguments:
            src {str} -- The name of the source VSAM
            dest {str} -- The name of the destination VSAM
        """
        repro_cmd = """  REPRO -
        INDATASET('{0}') -
        OUTDATASET('{1}')""".format(src.upper(), dest.upper())
        rc, out, err = idcams(repro_cmd, authorized=True)
        if rc != 0:
            raise CopyOperationError(
                msg=("IDCAMS REPRO encountered a problem while "
                     "copying {0} to {1}".format(src, dest)),
                rc=rc,
                stdout=out,
                stderr=err,
                stdout_lines=out.splitlines(),
                stderr_lines=err.splitlines(),
                cmd=repro_cmd,
            )

    def convert_encoding(self, src, temp_path, encoding):
        """Convert encoding for given src

        Arguments:
            src {str} -- Path to the USS source file or directory
            temp_path {str} -- Path to the location where the control node
                               transferred data to
            encoding {dict} -- Charsets that the source is to be converted
                               from and to

        Raises:
            CopyOperationError -- When the encoding of a USS file is not
                                       able to be converted

        Returns:
            {str} -- The USS path where the converted data is stored
        """
        from_code_set = encoding.get("from")
        to_code_set = encoding.get("to")
        enc_utils = encode.EncodeUtils()
        new_src = temp_path or src

        if os.path.isdir(new_src):
            if temp_path:
                if src.endswith("/"):
                    new_src = "{0}/{1}".format(
                        temp_path, os.path.basename(os.path.dirname(src))
                    )
                else:
                    new_src = "{0}/{1}".format(temp_path,
                                               os.path.basename(src))
            try:
                if not temp_path:
                    temp_dir = tempfile.mkdtemp()
                    shutil.copytree(new_src, temp_dir, dirs_exist_ok=True)
                    new_src = temp_dir

                self._convert_encoding_dir(new_src, from_code_set, to_code_set)
                self._tag_file_encoding(new_src, to_code_set, is_dir=True)

            except CopyOperationError as err:
                if new_src != src:
                    shutil.rmtree(new_src)
                raise err
            except Exception as err:
                if new_src != src:
                    shutil.rmtree(new_src)
                raise CopyOperationError(msg=str(err))
        else:
            try:
                if not temp_path:
                    fd, temp_src = tempfile.mkstemp()
                    os.close(fd)
                    shutil.copy(new_src, temp_src)
                    new_src = temp_src

                rc = enc_utils.uss_convert_encoding(
                    new_src,
                    new_src,
                    from_code_set,
                    to_code_set
                )
                if not rc:
                    raise EncodingConversionError(
                        new_src,
                        from_code_set,
                        to_code_set
                    )
                self._tag_file_encoding(new_src, to_code_set)

            except CopyOperationError as err:
                if new_src != src:
                    os.remove(new_src)
                raise err
            except Exception as err:
                if new_src != src:
                    os.remove(new_src)
                raise CopyOperationError(msg=str(err))
        return new_src

    def _convert_encoding_dir(self, dir_path, from_code_set, to_code_set):
        """Convert encoding for all files inside a given directory

        Arguments:
            dir_path {str} -- Absolute path to the input directory
            from_code_set {str} -- The character set to convert the files from
            to_code_set {str} -- The character set to convert the files to

        Raises
            EncodingConversionError -- When the encoding of a USS file is not
                                       able to be converted
        """
        path, dirs, files = next(os.walk(dir_path))
        enc_utils = encode.EncodeUtils()
        for file in files:
            full_file_path = path + "/" + file
            rc = enc_utils.uss_convert_encoding(
                full_file_path, full_file_path, from_code_set, to_code_set
            )
            if not rc:
                raise EncodingConversionError(
                    full_file_path, from_code_set, to_code_set
                )

    def _tag_file_encoding(self, file_path, tag, is_dir=False):
        """Tag the file specified by 'file_path' with the given code set.
        If `file_path` is a directory, all of the files and subdirectories will
        be tagged recursively.

        Raises:
            CopyOperationError -- When chtag fails.

        Arguments:
            file_path {str} -- Absolute file path
            tag {str} -- Specifies which code set to tag the file

        Keyword Arguments:
            is_dir {bool} -- Whether 'file_path' specifies a directory.
                             (Default {False})

        """
        tag_cmd = "chtag -{0}c {1} {2}".format(
            "R" if is_dir else "t", tag, file_path)
        rc, out, err = self.run_command(tag_cmd)
        if rc != 0:
            raise CopyOperationError(
                msg="Unable to tag the file {0} to {1}".format(file_path, tag),
                rc=rc,
                stdout=out,
                stderr=err,
                stdout_lines=out.splitlines(),
                stderr_lines=err.splitlines(),
            )

    def _merge_hash(self, *args):
        """Combine multiple dictionaries"""
        result = dict()
        for arg in args:
            result.update(arg)
        return result

    def file_has_crlf_endings(self, src):
        """Reads src as a binary file and checks whether it uses CRLF or LF
        line endings.

        Arguments:
            src {str} -- Path to a USS file

        Returns:
            {bool} -- True if the file uses CRLF endings, False if it uses LF
                      ones.
        """
        with open(src, "rb") as src_file:
            # readline() will read until it finds a \n.
            content = src_file.readline()

        # In EBCDIC, \r\n are bytes 0d and 15, respectively.
        if content.endswith(b'\x0d\x15'):
            return True
        else:
            return False

    def create_temp_with_lf_endings(self, src):
        """Creates a temporary file with the same content as src but without
        carriage returns.

        Arguments:
            src {str} -- Path to a USS source file.

        Raises:
            CopyOperationError: If the conversion fails.

        Returns:
            {str} -- Path to the temporary file created.
        """
        try:
            fd, converted_src = tempfile.mkstemp()
            os.close(fd)

            with open(converted_src, "wb") as converted_file:
                with open(src, "rb") as src_file:
                    current_line = src_file.read()
                    converted_file.write(current_line.replace(b'\x0d', b''))

            self._tag_file_encoding(converted_src, encode.Defaults.DEFAULT_EBCDIC_MVS_CHARSET)

            return converted_src
        except Exception as err:
            raise CopyOperationError(
                msg="Error while trying to convert EOL sequence for source.",
                stderr=to_native(err)
            )


class USSCopyHandler(CopyHandler):
    def __init__(
        self,
        module,
        is_binary=False,
        common_file_args=None,
        backup_name=None,
    ):
        """Utility class to handle copying files or data sets to USS target

        Arguments:
            module {AnsibleModule} -- The AnsibleModule object from currently
                                      running module

        Keyword Arguments:
            common_file_args {dict} -- mode, group and owner information to be
            applied to destination file.

            is_binary {bool} -- Whether the file to be copied contains binary data
            backup_name {str} -- The USS path or data set name of destination backup
        """
        super().__init__(
            module, is_binary=is_binary, backup_name=backup_name
        )
        self.common_file_args = common_file_args

    def copy_to_uss(
        self,
        src,
        dest,
        conv_path,
        temp_path,
        src_ds_type,
        src_member,
        member_name,
        force
    ):
        """Copy a file or data set to a USS location

        Arguments:
            src {str} -- The USS source
            dest {str} -- Destination file or directory on USS
            temp_path {str} -- Path to the location where the control node
                               transferred data to
            conv_path {str} -- Path to the converted source file or directory
            src_ds_type {str} -- Type of source
            src_member {bool} -- Whether src is a data set member
            member_name {str} -- The name of the source data set member
            force {bool} -- Wheter to copy files to an already existing directory

        Returns:
            {str} -- Destination where the file was copied to
        """
        if src_ds_type in data_set.DataSet.MVS_SEQ.union(data_set.DataSet.MVS_PARTITIONED):
            self._mvs_copy_to_uss(
                src, dest, src_ds_type, src_member, member_name=member_name
            )
        else:
            norm_dest = os.path.normpath(dest)
            dest_parent_dir, tail = os.path.split(norm_dest)
            if PY3:
                path_helper = pathlib.Path(dest_parent_dir)
                if dest_parent_dir != "/" and not path_helper.exists():
                    path_helper.mkdir(parents=True, exist_ok=True)
            else:
                # When using Python 2, instead of using pathlib, we'll use os.makedirs.
                # pathlib is not available in Python 2.
                try:
                    if dest_parent_dir != "/" and not os.path.exists(dest_parent_dir):
                        os.makedirs(dest_parent_dir)
                except os.error as err:
                    # os.makedirs throws an error whether the directories were already
                    # present or their creation failed. There's no exist_ok to tell it
                    # to ignore the first case, so we ignore it manually.
                    if "File exists" not in err:
                        raise CopyOperationError(msg=to_native(err))

            if os.path.isfile(temp_path or conv_path or src):
                dest = self._copy_to_file(src, dest, conv_path, temp_path)
                changed_files = None
            else:
                dest, changed_files = self._copy_to_dir(src, dest, conv_path, temp_path, force)

        if self.common_file_args is not None:
            mode = self.common_file_args.get("mode")
            group = self.common_file_args.get("group")
            owner = self.common_file_args.get("owner")
            if mode is not None:
                self.module.set_mode_if_different(dest, mode, False)

                if changed_files:
                    for filepath in changed_files:
                        self.module.set_mode_if_different(os.path.join(dest, filepath), mode, False)
            if group is not None:
                self.module.set_group_if_different(dest, group, False)
            if owner is not None:
                self.module.set_owner_if_different(dest, owner, False)
        return dest

    def _copy_to_file(self, src, dest, conv_path, temp_path):
        """Helper function to copy a USS src to USS dest.

        Arguments:
            src {str} -- USS source file path
            dest {str} -- USS dest file path
            temp_path {str} -- Path to the location where the control node
                               transferred data to
            conv_path {str} -- Path to the converted source file or directory

        Raises:
            CopyOperationError -- When copying into the file fails.

        Returns:
            {str} -- Destination where the file was copied to
        """
        if os.path.isdir(dest):
            dest = os.path.join(dest, os.path.basename(src)
                                if src else "inline_copy")

        new_src = temp_path or conv_path or src
        try:
            if self.is_binary:
                copy.copy_uss2uss_binary(new_src, dest)
            else:
                shutil.copy(new_src, dest)
        except OSError as err:
            raise CopyOperationError(
                msg="Destination {0} is not writable".format(dest),
                stderr=str(err)
            )
        except Exception as err:
            raise CopyOperationError(
                msg="Unable to copy file {0} to {1}".format(new_src, dest),
                stderr=str(err),
            )
        return dest

    def _copy_to_dir(
        self,
        src_dir,
        dest_dir,
        conv_path,
        temp_path,
        force
    ):
        """Helper function to copy a USS directory to another USS directory.
        If the path for dest_dir does not end with a trailing slash ("/"),
        the src_dir itself will be copied into the destination.

        Arguments:
            src_dir {str} -- USS source directory
            dest_dir {str} -- USS dest directory
            conv_path {str} -- Path to the converted source directory
            temp_path {str} -- Path to the location where the control node
                               transferred data to
            force {bool} -- Whether to copy files to an already existing directory

        Raises:
            CopyOperationError -- When copying into the directory fails.

        Returns:
            {tuple} -- Destination where the directory was copied to, and
                       a list of paths for all subdirectories and files
                       that got copied.
        """
        copy_directory = True if not src_dir.endswith("/") else False

        if temp_path:
            temp_path = "{0}/{1}".format(
                temp_path,
                os.path.basename(os.path.normpath(src_dir))
            )

        new_src_dir = temp_path or conv_path or src_dir
        new_src_dir = os.path.normpath(new_src_dir)
        dest = dest_dir
        changed_files, original_permissions = self._get_changed_files(new_src_dir, dest_dir, copy_directory)

        try:
            if copy_directory:
                dest = os.path.join(dest_dir, os.path.basename(os.path.normpath(src_dir)))
            dest = shutil.copytree(new_src_dir, dest, dirs_exist_ok=force)

            # Restoring permissions for preexisting files and subdirectories.
            for filepath, permissions in original_permissions:
                mode = "0{0:o}".format(stat.S_IMODE(permissions))
                self.module.set_mode_if_different(os.path.join(dest, filepath), mode, False)
        except Exception as err:
            raise CopyOperationError(
                msg="Error while copying data to destination directory {0}".format(dest_dir),
                stdout=str(err),
            )
        return dest, changed_files

    def _get_changed_files(self, src, dest, copy_directory):
        """Traverses a source directory and gets all the paths to files and
        subdirectories that got copied into a destination.

        Arguments:
            src (str) -- Path to the directory where files are copied from.
            dest (str) -- Path to the directory where files are copied into.
            copy_directory (bool) -- Whether the src directory itself will be copied
                                     into dest. The src basename will get appended
                                     to filepaths when comparing.


        Returns:
            tuple -- A list of paths for all new subdirectories and files that
                     got copied into dest, and a list of the permissions
                     for the files and directories already present on the
                     destination.
        """
        copied_files = self._walk_uss_tree(src)

        # It's not needed to normalize the path because it was already normalized
        # on _copy_to_dir.
        parent_dir = os.path.basename(src) if copy_directory else ''

        changed_files = []
        original_files = []
        for relative_path in copied_files:
            if os.path.exists(os.path.join(dest, parent_dir, relative_path)):
                original_files.append(relative_path)
            else:
                changed_files.append(relative_path)

        # Creating tuples with (filename, permissions).
        original_permissions = [
            (filepath, os.stat(os.path.join(dest, parent_dir, filepath)).st_mode)
            for filepath in original_files
        ]

        return changed_files, original_permissions

    def _walk_uss_tree(self, dir):
        """Walks the tree directory for dir and returns all relative paths
        found.
        Arguments:
            dir (str) -- Path to the directory to traverse.
        Returns:
            list -- List of relative paths to all content inside dir.
        """
        original_working_dir = os.getcwd()
        # The function gets relative paths, so it changes the current working
        # directory to the root of src.
        os.chdir(dir)
        paths = []

        for dirpath, subdirs, files in os.walk(".", True):
            paths += [
                os.path.join(dirpath, subdir).replace("./", "")
                for subdir in subdirs
            ]
            paths += [
                os.path.join(dirpath, filepath).replace("./", "")
                for filepath in files
            ]

        # Returning the current working directory to what it was before to not
        # interfere with the rest of the module.
        os.chdir(original_working_dir)

        return paths

    def _mvs_copy_to_uss(
        self,
        src,
        dest,
        src_ds_type,
        src_member,
        member_name=None
    ):
        """Helper function to copy an MVS data set src to USS dest.

        Arguments:
            src {str} -- Name of source data set or data set member
            dest {str} -- USS dest file path
            src_ds_type -- Type of source
            src_member {bool} -- Whether src is a data set member

        Raises:
            CopyOperationError -- When copying the data set into USS fails.

        Keyword Arguments:
            member_name {str} -- The name of the source data set member
        """
        if os.path.isdir(dest):
            # If source is a data set member, destination file should have
            # the same name as the member.
            dest = "{0}/{1}".format(dest, member_name or src)

            if src_ds_type in data_set.DataSet.MVS_PARTITIONED and not src_member:
                try:
                    os.mkdir(dest)
                except FileExistsError:
                    pass
        try:
            if src_member or src_ds_type in data_set.DataSet.MVS_SEQ:
                response = datasets._copy(src, dest)
                if response.rc != 0:
                    raise CopyOperationError(
                        msg="Error while copying source {0} to {1}".format(src, dest),
                        rc=response.rc,
                        stdout=response.stdout_response,
                        stderr=response.stderr_response
                    )
            else:
                copy.copy_pds2uss(src, dest, is_binary=self.is_binary)
        except Exception as err:
            raise CopyOperationError(msg=str(err))


class PDSECopyHandler(CopyHandler):
    def __init__(
        self,
        module,
        is_binary=False,
        backup_name=None
    ):
        """ Utility class to handle copying to partitioned data sets or
        partitioned data set members.

        Arguments:
            module {AnsibleModule} -- The AnsibleModule object from currently
                                      running module

        Keyword Arguments:
            is_binary {bool} -- Whether the data set to be copied contains
                                binary data
            backup_name {str} -- The USS path or data set name of destination backup
        """
        super().__init__(
            module,
            is_binary=is_binary,
            backup_name=backup_name
        )

    def copy_to_pdse(
        self,
        src,
        temp_path,
        conv_path,
        dest,
        src_ds_type,
        src_member=None,
        dest_member=None,
    ):
        """Copy source to a PDS/PDSE or PDS/PDSE member.

        Raises:
            CopyOperationError -- When copying into a member fails.

        Arguments:
            src {str} -- Path to USS file/directory or data set name.
            temp_path {str} -- Path to the location where the control node
                               transferred data to
            conv_path {str} -- Path to the converted source file/directory
            dest {str} -- Name of destination data set
            src_ds_type {str} -- The type of source
            src_member {bool, optional} -- Member of the source data set to copy.
            dest_member {str, optional} -- Name of destination member in data set
        """
        new_src = conv_path or temp_path or src
        src_members = []
        dest_members = []

        if src_ds_type == "USS":
            if os.path.isfile(new_src):
                path = os.path.dirname(new_src)
                files = [os.path.basename(new_src)]
            else:
                path, dirs, files = next(os.walk(new_src))

            src_members = [os.path.normpath("{0}/{1}".format(path, file)) for file in files]
            dest_members = [
                dest_member if dest_member
                else data_set.DataSet.get_member_name_from_file(file)
                for file in files
            ]

        elif src_ds_type in data_set.DataSet.MVS_SEQ:
            src_members = [new_src]
            dest_members = [dest_member]

        else:
            members = []
            src_data_set_name = data_set.extract_dsname(new_src)

            if src_member:
                members.append(data_set.extract_member_name(new_src))
            else:
                members = datasets.list_members(new_src)

            src_members = ["{0}({1})".format(src_data_set_name, member) for member in members]
            dest_members = [
                dest_member if dest_member
                else member
                for member in members
            ]

        existing_members = datasets.list_members(dest)
        overwritten_members = []
        new_members = []

        for src_member, destination_member in zip(src_members, dest_members):
            if destination_member in existing_members:
                overwritten_members.append(destination_member)
            else:
                new_members.append(destination_member)

            result = self.copy_to_member(src_member, "{0}({1})".format(dest, destination_member))

            if result["rc"] != 0:
                msg = "Unable to copy source {0} to data set member {1}({2})".format(
                    new_src,
                    dest,
                    destination_member
                )
                raise CopyOperationError(
                    msg=msg,
                    rc=result["rc"],
                    stdout=result["out"],
                    stderr=result["err"],
                    overwritten_members=overwritten_members,
                    new_members=new_members
                )

    def copy_to_member(
        self,
        src,
        dest
    ):
        """Copy source to a PDS/PDSE member. The only valid sources are:
            - USS files
            - Sequential data sets
            - PDS/PDSE members

        Arguments:
            src {str} -- Path to USS file or data set name.
            dest {str} -- Name of destination data set

        Returns:
            dict -- Dictionary containing the return code, stdout, and stderr from
                    the copy command.
        """
        src = src.replace("$", "\\$")
        dest = dest.replace("$", "\\$").upper()
        opts = dict()

        if self.is_binary:
            opts["options"] = "-B"

        response = datasets._copy(src, dest, None, **opts)
        rc, out, err = response.rc, response.stdout_response, response.stderr_response

        if rc != 0:
            # *****************************************************************
            # An error occurs while attempting to write a data set member to a
            # PDSE containing program object members, a PDSE cannot contain
            # both program object members and data members. This can be
            # resolved by copying the program object with a "-X" flag.
            # *****************************************************************
            if ("FSUM8976" in err and "EDC5091I" in err) or ("FSUM8976" in out and "EDC5091I" in out):
                opts["options"] = "-X"
                response = datasets._copy(src, dest, None, **opts)
                rc, out, err = response.rc, response.stdout_response, response.stderr_response

        return dict(
            rc=rc,
            out=out,
            err=err
        )


def get_file_record_length(file):
    """Gets the longest line length from a file.

    Arguments:
        file (str) -- Path of the file.

    Returns:
        int -- Length of the longest line in the file.
    """
    max_line_length = 0

    with open(file, "r") as src_file:
        current_line = src_file.readline()

        while current_line:
            line_length = len(current_line.rstrip("\n\r"))

            if line_length > max_line_length:
                max_line_length = line_length

            current_line = src_file.readline()

    if max_line_length == 0:
        max_line_length = 80

    return max_line_length


def dump_data_set_member_to_file(data_set_member, is_binary):
    """Dumps a data set member into a file in USS.

    Arguments:
        data_set_member (str) -- Name of the data set member to dump.
        is_binary (bool) -- Whether the data set member contains binary data.

    Returns:
        str -- Path of the file in USS that contains the dump of the member.

    Raise:
        DataSetMemberAttributeError: When the call to dcp fails.
    """
    fd, temp_path = tempfile.mkstemp()
    os.close(fd)

    copy_args = dict()
    if is_binary:
        copy_args["options"] = "-B"

    response = datasets._copy(data_set_member, temp_path, None, **copy_args)
    if response.rc != 0 or response.stderr_response:
        raise DataSetMemberAttributeError(data_set_member)

    return temp_path


def get_data_set_attributes(
    name,
    size,
    is_binary,
    record_format="VB",
    record_length=1028,
    type="SEQ",
    volume=None
):
    """Returns the parameters needed to allocate a new data set by using a mixture
    of default values and user provided ones.

    Binary data sets will always have "VB" and 1028 as their record format and
    record length, respectively. Values provided when calling the function will
    be overwritten in this case.

    The default values for record format and record length are taken from the
    default values that the cp command uses. Primary space is computed based on
    the size provided, and secondary space is 10% of the primary one.

    Block sizes are computed following the recomendations on this documentation
    page: https://www.ibm.com/docs/en/zos/2.4.0?topic=options-block-size-blksize

    Arguments:
        name (str) -- Name of the new sequential data set.
        size (int) -- Number of bytes needed for the new data set.
        is_binary (bool) -- Whether or not the data set will have binary data.
        record_format (str, optional) -- Type of record format.
        record_length (int, optional) -- Record length for the data set.
        type (str, optional) -- Type of the new data set.
        volume (str, optional) -- Volume where the data set should be allocated.

    Returns:
        dict -- Parameters that can be passed into data_set.DataSet.ensure_present
    """
    # Calculating the size needed to allocate.
    space_primary = int(math.ceil((size / 1024)))
    space_primary = space_primary + int(math.ceil(space_primary * 0.05))
    space_secondary = int(math.ceil(space_primary * 0.10))

    # Overwriting record_format and record_length when the data set has binary data.
    if is_binary:
        record_format = "FB"
        record_length = 80

    max_block_size = 32760
    if record_format == "FB":
        # Computing the biggest possible block size that doesn't exceed
        # the maximum size allowed.
        block_size = math.floor(max_block_size / record_length) * record_length
    else:
        block_size = max_block_size

    parms = dict(
        name=name,
        type=type,
        space_primary=space_primary,
        space_secondary=space_secondary,
        record_format=record_format,
        record_length=record_length,
        block_size=block_size,
        space_type="K"
    )

    if volume:
        parms['volumes'] = [volume]

    return parms


def create_seq_dataset_from_file(
    file,
    dest,
    force,
    is_binary,
    volume=None
):
    """Creates a new sequential dataset with attributes suitable to copy the
    contents of a file into it.

    Arguments:
        file (str) -- Path of the source file.
        dest (str) -- Name of the data set.
        force (bool) -- Whether to replace an existing data set.
        is_binary (bool) -- Whether the file has binary data.
        volume (str, optional) -- Volume where the data set should be.
    """
    src_size = os.stat(file).st_size
    record_format = record_length = None

    # When src is a binary file, the module will use default attributes
    # for the data set, such as a record format of "VB".
    if not is_binary:
        record_format = "FB"
        record_length = get_file_record_length(file)

    dest_params = get_data_set_attributes(
        name=dest,
        size=src_size,
        is_binary=is_binary,
        record_format=record_format,
        record_length=record_length,
        volume=volume
    )

    data_set.DataSet.ensure_present(replace=force, **dest_params)


def backup_data(ds_name, ds_type, backup_name, tmphlq=None):
    """Back up the given data set or file to the location specified by 'backup_name'.
    If 'backup_name' is not specified, then calculate a temporary location
    and copy the file or data set there.
    Arguments:
        ds_name {str} -- Name of the file or data set to be backed up
        ds_type {str} -- Type of the file or data set
        backup_name {str} -- Path to USS location or name of data set
        where data will be backed up
    Returns:
        {str} -- The USS path or data set name where data was backed up
    """
    module = AnsibleModuleHelper(argument_spec={})
    try:
        if ds_type == "USS":
            return backup.uss_file_backup(ds_name, backup_name=backup_name)
        return backup.mvs_file_backup(ds_name, backup_name, tmphlq)
    except Exception as err:
        module.fail_json(
            msg=str(err.msg),
            stdout=err.stdout,
            stderr=err.stderr,
            rc=err.rc
        )


def restore_backup(
    dest,
    backup,
    dest_type,
    use_backup,
    volume=None,
    members_to_restore=None,
    members_to_delete=None
):
    """Restores a destination file/directory/data set by using a given backup.

    Arguments:
        dest (str) -- Name of the destination data set or path of the file/directory.
        backup (str) -- Name or path of the backup.
        dest_type (str) -- Type of the destination.
        use_backup (bool) -- Whether the destination actually created a backup, sometimes the user
            tries to use an empty data set, and in that case a new data set is allocated instead
            of copied.
        volume (str, optional) -- Volume where the data set should be.
        members_to_restore (list, optional) -- List of members of a PDS/PDSE that were overwritten
            and need to be restored.
        members_to_delete (list, optional) -- List of members of a PDS/PDSE that need to be erased
            because they were newly added.
    """
    volumes = [volume] if volume else None

    if use_backup:
        if dest_type == "USS":
            if os.path.isfile(backup):
                os.remove(dest)
                shutil.copy(backup, dest)
            else:
                shutil.rmtree(dest, ignore_errors=True)
                shutil.copytree(backup, dest)
        else:
            if dest_type in data_set.DataSet.MVS_VSAM:
                data_set.DataSet.ensure_absent(dest, volumes)
                repro_cmd = """  REPRO -
                INDATASET('{0}') -
                OUTDATASET('{1}')""".format(backup.upper(), dest.upper())
                idcams(repro_cmd, authorized=True)
            elif dest_type in data_set.DataSet.MVS_SEQ:
                response = datasets._copy(backup, dest)
                if response.rc != 0:
                    raise CopyOperationError(
                        "An error ocurred while restoring {0} from {1}".format(dest, backup),
                        response.rc,
                        response.stdout_response,
                        response.stderr_response
                    )
            else:
                if not members_to_restore:
                    members_to_restore = []
                if not members_to_delete:
                    members_to_delete = []

                for i, member in enumerate(members_to_restore):
                    response = datasets._copy(
                        "{0}({1})".format(backup, member),
                        "{0}({1})".format(dest, member)
                    )

                    if response.rc != 0:
                        # In case of a failure, we'll assume that all past
                        # members in the list (with index < i) were restored successfully.
                        raise CopyOperationError(
                            "Error ocurred while restoring {0}({1}) from backup {2}.".format(
                                dest,
                                member,
                                backup
                            ) + " Members restored: {0}. Members that didn't get restored: {1}".format(
                                members_to_restore[:i],
                                members_to_restore[i:]
                            ),
                            response.rc,
                            response.stdout_response,
                            response.stderr_response
                        )

                for i, member in enumerate(members_to_delete):
                    response = datasets._delete_members("{0}({1})".format(dest, member))

                    if response.rc != 0:
                        raise CopyOperationError(
                            "Error while deleting {0}({1}) after copy failure.".format(dest, member) +
                            " Members deleted: {0}. Members not able to be deleted: {1}".format(
                                members_to_delete[:i],
                                members_to_delete[i:]
                            ),
                            response.rc,
                            response.stdout_response,
                            response.stderr_response
                        )

    else:
        data_set.DataSet.ensure_absent(dest, volumes)
        data_set.DataSet.allocate_model_data_set(dest, backup, volume)


def erase_backup(backup, dest_type, volume=None):
    """Erases a temporary backup from the system.

    Arguments:
        backup (str) -- Name or path of the backup.
        dest_type (str) -- Type of the destination.
        volume (str, optional) -- Volume where the data set should be.
    """
    if dest_type == "USS":
        if os.path.isfile(backup):
            os.remove(backup)
        else:
            shutil.rmtree(backup, ignore_errors=True)
    else:
        volumes = [volume] if volume else None
        data_set.DataSet.ensure_absent(backup, volumes)


def is_compatible(
    src_type,
    dest_type,
    copy_member,
    src_member,
    is_src_dir,
    is_src_inline
):
    """Determine whether the src and dest are compatible and src can be
    copied to dest.

    Arguments:
        src_type {str} -- Type of the source (e.g. PDSE, USS).
        dest_type {str} -- Type of destination.
        copy_member {bool} -- Whether dest is a data set member.
        src_member {bool} -- Whether src is a data set member.
        is_src_dir {bool} -- Whether the src is a USS directory.
        is_src_inline {bool} -- Whether the src comes from inline content.

    Returns:
        {bool} -- Whether src can be copied to dest.
    """
    # ********************************************************************
    # If the destination does not exist, then obviously it will need
    # to be created. As a result, target is compatible.
    # ********************************************************************
    if dest_type is None:
        return True

    # ********************************************************************
    # If source is a sequential data set, then destination must be
    # partitioned data set member, other sequential data sets or USS files.
    # Anything else is incompatible.
    # ********************************************************************
    if src_type in data_set.DataSet.MVS_SEQ:
        return not (
            (dest_type in data_set.DataSet.MVS_PARTITIONED and not copy_member) or dest_type == "VSAM"
        )

    # ********************************************************************
    # If source is a partitioned data set, then we need to determine
    # target compatibility for two different scenarios:
    #   - If the source is a data set member
    #   - If the source is an entire data set
    #
    # In the first case, the possible targets are: USS files, PDS/PDSE
    # members and sequential data sets. Anything else is incompatible.
    #
    # In the second case, the possible targets are USS directories and
    # other PDS/PDSE. Anything else is incompatible.
    # ********************************************************************
    elif src_type in data_set.DataSet.MVS_PARTITIONED:
        if dest_type == "VSAM":
            return False
        if not src_member:
            return not (copy_member or dest_type in data_set.DataSet.MVS_SEQ)
        return True

    # ********************************************************************
    # If source is a USS file, then the destination can be another USS file,
    # a directory, a sequential data set or a partitioned data set member.
    # When using the content option, the destination should specify
    # a member name if copying into a partitioned data set.
    #
    # If source is instead a directory, the destination has to be another
    # directory or a partitioned data set.
    # ********************************************************************
    elif src_type == "USS":
        if dest_type in data_set.DataSet.MVS_SEQ or copy_member:
            return not is_src_dir
        elif dest_type in data_set.DataSet.MVS_PARTITIONED and not copy_member and is_src_inline:
            return False
        elif dest_type in data_set.DataSet.MVS_VSAM:
            return False
        else:
            return True

    # ********************************************************************
    # If source is a VSAM data set, we need to check compatibility between
    # all the different types of VSAMs, following the documentation for the
    # dest parameter.
    # ********************************************************************
    else:
        if (dest_type == "KSDS" or dest_type == "ESDS"):
            return src_type == "ESDS" or src_type == "KSDS" or src_type == "RRDS"
        elif dest_type == "RRDS":
            return src_type == "RRDS"
        elif dest_type == "LDS":
            return src_type == "LDS"
        else:
            return dest_type == "VSAM"


def does_destination_allow_copy(
    src,
    src_type,
    dest,
    dest_exists,
    member_exists,
    dest_type,
    is_uss,
    force,
    volume=None
):
    """Checks whether or not the module can copy into the destination
    specified.

    Arguments:
        src {str} -- Name of the source.
        src_type {bool} -- Type of the source (SEQ/PARTITIONED/VSAM/USS).
        dest {str} -- Name of the destination.
        dest_exists {bool} -- Whether or not the destination exists.
        member_exists {bool} -- Whether or not a member in a partitioned destination exists.
        dest_type {str} -- Type of the destination (SEQ/PARTITIONED/VSAM/USS).
        is_uss {bool} -- Whether or not the destination is inside USS.
        force {bool} -- Whether or not the module can replace existing destinations.
        volume {str, optional} -- Volume where the destination should be.

    Returns:
        bool -- If the module has the permissions needed to create, use or replace
                the destination.
    """
    # If the destination is inside USS and the module doesn't have permission to replace it,
    # it fails.
    if is_uss and dest_exists:
        if src_type == "USS" and os.path.isdir(dest) and os.path.isdir(src) and not force:
            return False
        elif os.path.isfile(dest) and not force:
            return False

    # If the destination is a sequential or VSAM data set and is empty, the module will try to use it,
    # otherwise, force needs to be True to continue and replace it.
    if (dest_type in data_set.DataSet.MVS_SEQ or dest_type in data_set.DataSet.MVS_VSAM) and dest_exists:
        is_dest_empty = data_set.DataSet.is_empty(dest, volume)
        if not (is_dest_empty or force):
            return False

    # When the destination is a partitioned data set, the module will have to be able to replace
    # existing members inside of it, if needed.
    if dest_type in data_set.DataSet.MVS_PARTITIONED and dest_exists and member_exists and not force:
        return False

    return True


def get_file_checksum(src):
    """Calculate SHA256 hash for a given file

    Arguments:
        src {str} -- The absolute path of the file

    Returns:
        str -- The SHA256 hash of the contents of input file
    """
    b_src = to_bytes(src)
    if not os.path.exists(b_src) or os.path.isdir(b_src):
        return None
    blksize = 64 * 1024
    hash_digest = sha256()
    try:
        with open(to_bytes(src, errors="surrogate_or_strict"), "rb") as infile:
            block = infile.read(blksize)
            while block:
                hash_digest.update(block)
                block = infile.read(blksize)
    except Exception:
        raise
    return hash_digest.hexdigest()


def cleanup(src_list):
    """Remove all files or directories listed in src_list. Also perform
    additional cleanup of the /tmp directory.

    Arguments:
        src_list {list} -- A list of file paths
    """
    module = AnsibleModuleHelper(argument_spec={})
    tmp_prefix = tempfile.gettempprefix()
    tmp_dir = os.path.realpath("/" + tmp_prefix)
    dir_list = glob.glob(tmp_dir + "/ansible-zos-copy-payload*")
    conv_list = glob.glob(tmp_dir + "/converted*")
    tmp_list = glob.glob(tmp_dir + "/{0}*".format(tmp_prefix))

    for file in (dir_list + conv_list + tmp_list + src_list):
        try:
            if file and os.path.exists(file):
                if os.path.isfile(file):
                    os.remove(file)
                else:
                    shutil.rmtree(file)
        except OSError as err:
            err = str(err)
            if "Permission denied" not in err:
                module.fail_json(
                    msg="Error during clean up of file {0}".format(file), stderr=err
                )


def is_member_wildcard(src):
    """Determine whether src specifies a data set member wildcard in the
    form 'SOME.DATA.SET(*)' or 'SOME.DATA.SET(ABC*)'

    Arguments:
        src {str} -- The data set name

    Returns:
        re.Match -- If the data set specifies a member wildcard
        None -- If the data set does not specify a member wildcard
    """
    return fullmatch(
        r"^(?:(?:[A-Z$#@]{1}[A-Z0-9$#@-]{0,7})(?:[.]{1})){1,21}[A-Z$#@]{1}[A-Z0-9$#@-]{0,7}\([A-Z$#@\*]{1}[A-Z0-9$#@\*]{0,7}\)$",
        src,
        IGNORECASE,
    )


def allocate_destination_data_set(
    src,
    dest,
    src_ds_type,
    dest_ds_type,
    dest_exists,
    force,
    is_binary,
    dest_data_set=None,
    volume=None
):
    """
    Allocates a new destination data set to copy into, erasing a preexistent one if
    needed.

    Arguments:
        src (str) -- Name of the source data set, used as a model when appropiate.
        dest (str) -- Name of the destination data set.
        src_ds_type (str) -- Source of the destination data set.
        dest_ds_type (str) -- Type of the destination data set.
        dest_exists (bool) -- Whether the destination data set already exists.
        force (bool) -- Whether to replace an existent data set.
        is_binary (bool) -- Whether the data set will contain binary data.
        dest_data_set (dict, optional) -- Parameters containing a full definition
            of the new data set; they will take precedence over any other allocation logic.
        volume (str, optional) -- Volume where the data set should be allocated into.

    Returns:
        bool -- True if the data set was created, False otherwise.
    """
    src_name = data_set.extract_dsname(src)
    is_dest_empty = data_set.DataSet.is_empty(dest) if dest_exists else True

    # Replacing an existing dataset only when it's not empty. We don't know whether that
    # empty dataset was created for the user by an admin/operator, and they don't have permissions
    # to create new datasets.
    # These rules assume that source and destination types are compatible.
    if dest_exists and is_dest_empty:
        return False

    # Giving more priority to the parameters given by the user.
    if dest_data_set:
        dest_params = dest_data_set
        dest_params["name"] = dest
        data_set.DataSet.ensure_present(replace=force, **dest_params)
    elif dest_ds_type in data_set.DataSet.MVS_SEQ:
        volumes = [volume] if volume else None
        data_set.DataSet.ensure_absent(dest, volumes=volumes)

        if src_ds_type == "USS":
            # Taking the temp file when a local file was copied with sftp.
            create_seq_dataset_from_file(src, dest, force, is_binary, volume=volume)
        elif src_ds_type in data_set.DataSet.MVS_SEQ:
            data_set.DataSet.allocate_model_data_set(ds_name=dest, model=src_name, vol=volume)
        else:
            temp_dump = None
            try:
                # Dumping the member into a file in USS to compute the record length and
                # size for the new data set.
                temp_dump = dump_data_set_member_to_file(src, is_binary)
                create_seq_dataset_from_file(temp_dump, dest, force, is_binary, volume=volume)
            finally:
                if temp_dump:
                    os.remove(temp_dump)
    elif dest_ds_type in data_set.DataSet.MVS_PARTITIONED and not dest_exists:
        # Taking the src as model if it's also a PDSE.
        if src_ds_type in data_set.DataSet.MVS_PARTITIONED:
            data_set.DataSet.allocate_model_data_set(ds_name=dest, model=src_name, vol=volume)
        elif src_ds_type in data_set.DataSet.MVS_SEQ:
            src_attributes = datasets.listing(src_name)[0]
            # The size returned by listing is in bytes.
            size = int(src_attributes.total_space)
            record_format = src_attributes.recfm
            record_length = int(src_attributes.lrecl)

            dest_params = get_data_set_attributes(dest, size, is_binary, record_format=record_format, record_length=record_length, type="PDSE", volume=volume)
            data_set.DataSet.ensure_present(replace=force, **dest_params)
        elif src_ds_type == "USS":
            if os.path.isfile(src):
                # This is almost the same as allocating a sequential dataset.
                size = os.stat(src).st_size
                record_format = record_length = None

                if not is_binary:
                    record_format = "FB"
                    record_length = get_file_record_length(src)

                dest_params = get_data_set_attributes(
                    dest,
                    size,
                    is_binary,
                    record_format=record_format,
                    record_length=record_length,
                    type="PDSE",
                    volume=volume
                )
            else:
                # TODO: decide on whether to compute the longest file record length and use that for the whole PDSE.
                size = sum(os.stat("{0}/{1}".format(src, member)).st_size for member in os.listdir(src))
                # This PDSE will be created with record format VB and a record length of 1028.
                dest_params = get_data_set_attributes(dest, size, is_binary, type="PDSE", volume=volume)

            data_set.DataSet.ensure_present(replace=force, **dest_params)
    elif dest_ds_type in data_set.DataSet.MVS_VSAM:
        # If dest_data_set is not available, always create the destination using the src VSAM
        # as a model.
        volumes = [volume] if volume else None
        data_set.DataSet.ensure_absent(dest, volumes=volumes)
        data_set.DataSet.allocate_model_data_set(ds_name=dest, model=src_name, vol=volume)

    return True


def run_module(module, arg_def):
    # ********************************************************************
    # Verify the validity of module args. BetterArgParser raises ValueError
    # when a parameter fails its validation check
    # ********************************************************************
    try:
        parser = better_arg_parser.BetterArgParser(arg_def)
        parser.parse_args(module.params)
    except ValueError as err:
        # Bypass BetterArgParser when src is of the form 'SOME.DATA.SET(*)'
        if not is_member_wildcard(module.params["src"]):
            module.fail_json(
                msg="Parameter verification failed", stderr=str(err))
    # ********************************************************************
    # Initialize module variables
    # ********************************************************************
    src = module.params.get('src')
    dest = module.params.get('dest')
    remote_src = module.params.get('remote_src')
    is_binary = module.params.get('is_binary')
    backup = module.params.get('backup')
    backup_name = module.params.get('backup_name')
    validate = module.params.get('validate')
    mode = module.params.get('mode')
    group = module.params.get('group')
    owner = module.params.get('owner')
    encoding = module.params.get('encoding')
    volume = module.params.get('volume')
    is_uss = module.params.get('is_uss')
    is_pds = module.params.get('is_pds')
    is_src_dir = module.params.get('is_src_dir')
    is_mvs_dest = module.params.get('is_mvs_dest')
    temp_path = module.params.get('temp_path')
    src_member = module.params.get('src_member')
    copy_member = module.params.get('copy_member')
    tmphlq = module.params.get('tmp_hlq')
    force = module.params.get('force')

    dest_data_set = module.params.get('dest_data_set')
    if dest_data_set:
        if volume:
            dest_data_set["volumes"] = [volume]

    # ********************************************************************
    # When copying to and from a data set member, 'dest' or 'src' will be
    # in the form DATA.SET.NAME(MEMBER). When this is the case, extract the
    # actual name of the data set.
    # ********************************************************************
    dest_name = data_set.extract_dsname(dest)
    dest_member = data_set.extract_member_name(dest) if copy_member else None
    src_name = data_set.extract_dsname(src) if src else None
    member_name = data_set.extract_member_name(src) if src_member else None

    conv_path = src_ds_type = dest_ds_type = dest_exists = None
    res_args = dict()

    # ********************************************************************
    # 1. When the source is a USS file or directory , verify that the file
    #    or directory exists and has proper read permissions.
    # 2. Capture the file or data sets mode bits when mode param is set
    #    to 'preserve'
    # ********************************************************************
    if remote_src and "/" in src:
        # Keeping the trailing slash because the CopyHandler will do
        # different things depending on its existence.
        if src.endswith("/"):
            src = "{0}/".format(os.path.realpath(src))
        else:
            src = os.path.realpath(src)

        if not os.path.exists(src):
            module.fail_json(msg="Source {0} does not exist".format(src))
        if not os.access(src, os.R_OK):
            module.fail_json(msg="Source {0} is not readable".format(src))
        if mode == "preserve":
            mode = "0{0:o}".format(stat.S_IMODE(os.stat(src).st_mode))

    # ********************************************************************
    # Use the DataSet class to gather the type and volume of the source
    # and destination datasets, if needed.
    # ********************************************************************
    dest_member_exists = False
    try:
        # If temp_path, the plugin has copied a file from the controller to USS.
        if temp_path or "/" in src:
            src_ds_type = "USS"

            if remote_src and os.path.isdir(src):
                is_src_dir = True
        else:
            if data_set.DataSet.data_set_exists(src_name):
                if src_member and not data_set.DataSet.data_set_member_exists(src):
                    raise NonExistentSourceError(src)
                src_ds_type = data_set.DataSet.data_set_type(src_name)

            else:
                raise NonExistentSourceError(src)

            # An empty VSAM will throw an error when IDCAMS tries to open it to copy
            # the contents.
            if src_ds_type in data_set.DataSet.MVS_VSAM and data_set.DataSet.is_empty(src_name):
                module.exit_json(
                    note="The source VSAM {0} is likely empty. No data was copied.".format(src_name),
                    changed=False,
                    dest=dest
                )

            if encoding:
                module.fail_json(
                    msg="Encoding conversion is only valid for USS source"
                )

        if is_uss:
            dest_ds_type = "USS"
            if src_ds_type == "USS" and not is_src_dir and (dest.endswith("/") or os.path.isdir(dest)):
                src_basename = os.path.basename(src) if src else "inline_copy"
                dest = os.path.normpath("{0}/{1}".format(dest, src_basename))

                if dest.startswith("//"):
                    dest = dest.replace("//", "/")

            if is_src_dir and not src.endswith("/"):
                dest_exists = os.path.exists(os.path.normpath("{0}/{1}".format(dest, os.path.basename(src))))
            else:
                dest_exists = os.path.exists(dest)

            if dest_exists and not os.access(dest, os.W_OK):
                module.fail_json(msg="Destination {0} is not writable".format(dest))
        else:
            dest_exists = data_set.DataSet.data_set_exists(dest_name, volume)
            dest_ds_type = data_set.DataSet.data_set_type(dest_name, volume)

            # dest_data_set.type overrides `dest_ds_type` given precedence rules
            if dest_data_set and dest_data_set.get("type"):
                dest_ds_type = dest_data_set.get("type")

            if dest_ds_type in data_set.DataSet.MVS_PARTITIONED:
                # Checking if the members that would be created from the directory files
                # are already present on the system.
                if copy_member:
                    dest_member_exists = dest_exists and data_set.DataSet.data_set_member_exists(dest)
                elif src_ds_type == "USS":
                    if temp_path:
                        root_dir = "{0}/{1}".format(temp_path, os.path.basename(os.path.normpath(src)))
                        root_dir = os.path.normpath(root_dir)
                    else:
                        root_dir = src

                    dest_member_exists = dest_exists and data_set.DataSet.files_in_data_set_members(root_dir, dest)
                elif src_ds_type in data_set.DataSet.MVS_PARTITIONED:
                    dest_member_exists = dest_exists and data_set.DataSet.data_set_shared_members(src, dest)

    except Exception as err:
        module.fail_json(msg=str(err))

    # ********************************************************************
    # Some src and dest combinations are incompatible. For example, it is
    # not possible to copy a PDS member to a VSAM data set or a USS file
    # to a PDS. Perform these sanity checks.
    # Note: dest_ds_type can also be passed from dest_data_set.type
    # ********************************************************************
    if not is_compatible(
        src_ds_type,
        dest_ds_type,
        copy_member,
        src_member,
        is_src_dir,
        (src_ds_type == "USS" and src is None)
    ):
        module.fail_json(
            msg="Incompatible target type '{0}' for source '{1}'".format(
                dest_ds_type, src_ds_type
            )
        )

    # ********************************************************************
    # Backup should only be performed if dest is an existing file or
    # data set. Otherwise ignored.
    # ********************************************************************
    if dest_exists:
        if backup or backup_name:
            if dest_ds_type in data_set.DataSet.MVS_PARTITIONED and data_set.DataSet.is_empty(dest_name):
                # The partitioned data set is empty
                res_args["note"] = "Destination is empty, backup request ignored"
            else:
                backup_name = backup_data(dest, dest_ds_type, backup_name, tmphlq)
    # ********************************************************************
    # If destination does not exist, it must be created. To determine
    # what type of data set destination must be, a couple of simple checks
    # can be done. For example:
    # 1. Destination must be a PDS/PDSE if:
    #   - The source is a local directory
    #   - The source is a USS directory
    #   - The source is a PDS/PDSE
    #   - The destination is in the form DATA.SET.NAME(MEMBER)
    #
    # USS files and sequential data sets are not required to be explicitly
    # created; they are automatically created by the Python/ZOAU API.
    #
    # is_pds is determined in the action plugin when src is a directory and destination
    # is a data set (is_src_dir and is_mvs_dest are true)
    # ********************************************************************
    else:
        if not dest_ds_type:
            if (
                is_pds
                or copy_member
                or (src_ds_type in data_set.DataSet.MVS_PARTITIONED and (not src_member) and is_mvs_dest)
                or (src and os.path.isdir(src) and is_mvs_dest)
            ):
                dest_ds_type = "PDSE"
            elif src_ds_type in data_set.DataSet.MVS_VSAM:
                dest_ds_type = src_ds_type
            elif not is_uss:
                dest_ds_type = "SEQ"

            # Filling in the type in dest_data_set in case the user didn't specify it in
            # the playbook.
            if dest_data_set:
                dest_data_set["type"] = dest_ds_type

        res_args["changed"] = True

    if not does_destination_allow_copy(
        src,
        is_src_dir,
        dest_name,
        dest_exists,
        dest_member_exists,
        dest_ds_type,
        is_uss,
        force,
        volume
    ):
        module.fail_json(
            msg="{0} already exists on the system, unable to overwrite unless force=True is specified.".format(dest),
            changed=False,
            dest=dest
        )

    # Creating an emergency backup or an empty data set to use as a model to
    # be able to restore the destination in case the copy fails.
<<<<<<< HEAD
=======
    emergency_backup = ""
>>>>>>> e3dd3b79
    if dest_exists and not force:
        if is_uss or not data_set.DataSet.is_empty(dest_name):
            use_backup = True
            if is_uss:
                # When copying a directory without a trailing slash,
                # appending the source's base name to the backup path to
                # avoid backing up the whole parent directory that won't
                # be modified.
                src_basename = os.path.basename(src) if src else ''
                backup_dest = "{0}/{1}".format(dest, src_basename) if is_src_dir and not src.endswith("/") else dest
                backup_dest = os.path.normpath(backup_dest)
                emergency_backup = tempfile.mkdtemp()
                emergency_backup = backup_data(backup_dest, dest_ds_type, emergency_backup, tmphlq)
            else:
<<<<<<< HEAD
                emergency_backup = backup_data(dest_name, dest_ds_type, None, tmphlq)
=======
                if not (dest_ds_type in data_set.DataSet.MVS_PARTITIONED and src_member and not dest_member_exists):
                    emergency_backup = backup_data(dest, dest_ds_type, None, tmphlq)
>>>>>>> e3dd3b79
        # If dest is an empty data set, instead create a data set to
        # use as a model when restoring.
        else:
            use_backup = False
            emergency_backup = data_set.DataSet.temp_name()
            data_set.DataSet.allocate_model_data_set(emergency_backup, dest_name)

    try:
        if not is_uss:
            res_args["changed"] = allocate_destination_data_set(
                temp_path or src,
                dest_name, src_ds_type,
                dest_ds_type,
                dest_exists,
                force,
                is_binary,
                dest_data_set=dest_data_set,
                volume=volume
            )
    except Exception as err:
        if dest_exists and not force:
            restore_backup(dest_name, emergency_backup, dest_ds_type, use_backup)
            erase_backup(emergency_backup, dest_ds_type)
        module.fail_json(
            msg="Unable to allocate destination data set: {0}".format(str(err)),
            dest_exists=dest_exists
        )

    # ********************************************************************
    # Encoding conversion is only valid if the source is a local file,
    # local directory or a USS file/directory.
    # ********************************************************************
    copy_handler = CopyHandler(
        module,
        is_binary=is_binary,
        backup_name=backup_name
    )

    try:
        if encoding:
            # 'conv_path' points to the converted src file or directory
            if is_mvs_dest:
                encoding["to"] = encode.Defaults.DEFAULT_EBCDIC_MVS_CHARSET

            conv_path = copy_handler.convert_encoding(src, temp_path, encoding)

        # ------------------------------- o -----------------------------------
        # Copy to USS file or directory
        # ---------------------------------------------------------------------
        if is_uss:
            uss_copy_handler = USSCopyHandler(
                module,
                is_binary=is_binary,
                common_file_args=dict(mode=mode, group=group, owner=owner),
                backup_name=backup_name,
            )

            original_checksum = None
            if dest_exists:
                original_checksum = get_file_checksum(dest)

            dest = uss_copy_handler.copy_to_uss(
                src,
                dest,
                conv_path,
                temp_path,
                src_ds_type,
                src_member,
                member_name,
                force
            )
            res_args['size'] = os.stat(dest).st_size
            remote_checksum = dest_checksum = None

            try:
                remote_checksum = get_file_checksum(temp_path or src)
                dest_checksum = get_file_checksum(dest)

                if validate:
                    res_args["checksum"] = dest_checksum

                    if remote_checksum != dest_checksum:
                        raise CopyOperationError(msg="Validation failed for copied files")

                res_args["changed"] = (
                    res_args.get("changed") or dest_checksum != original_checksum or os.path.isdir(dest)
                )
            except Exception as err:
                if validate:
                    raise CopyOperationError(msg="Unable to calculate checksum", stderr=str(err))

        # ------------------------------- o -----------------------------------
        # Copy to sequential data set (PS / SEQ)
        # ---------------------------------------------------------------------
        elif dest_ds_type in data_set.DataSet.MVS_SEQ:
            if src_ds_type == "USS" and not is_binary:
                # Before copying into the destination dataset, we'll make sure that
                # the source file doesn't contain any carriage returns that would
                # result in empty records in the destination.
                # Due to the differences between encodings, we'll normalize to IBM-037
                # before checking the EOL sequence.
                new_src = conv_path or temp_path or src
                enc_utils = encode.EncodeUtils()
                src_tag = enc_utils.uss_file_tag(new_src)

                if src_tag == "untagged":
                    src_tag = encode.Defaults.DEFAULT_EBCDIC_USS_CHARSET

                if src_tag not in encode.Defaults.DEFAULT_EBCDIC_MVS_CHARSET:
                    fd, converted_src = tempfile.mkstemp()
                    os.close(fd)

                    enc_utils.uss_convert_encoding(
                        new_src,
                        converted_src,
                        src_tag,
                        encode.Defaults.DEFAULT_EBCDIC_MVS_CHARSET
                    )
                    copy_handler._tag_file_encoding(converted_src, encode.Defaults.DEFAULT_EBCDIC_MVS_CHARSET)
                    new_src = converted_src

                if copy_handler.file_has_crlf_endings(new_src):
                    new_src = copy_handler.create_temp_with_lf_endings(new_src)

                conv_path = new_src

            copy_handler.copy_to_seq(
                src,
                temp_path,
                conv_path,
                dest,
            )
            res_args["changed"] = True
            dest = dest.upper()

        # ---------------------------------------------------------------------
        # Copy to PDS/PDSE
        # ---------------------------------------------------------------------
        elif dest_ds_type in data_set.DataSet.MVS_PARTITIONED:
            if not remote_src and not copy_member and os.path.isdir(temp_path):
                temp_path = os.path.join(temp_path, os.path.basename(src))

            pdse_copy_handler = PDSECopyHandler(
                module, is_binary=is_binary, backup_name=backup_name
            )

            pdse_copy_handler.copy_to_pdse(
                src, temp_path, conv_path, dest_name, src_ds_type, src_member=src_member, dest_member=dest_member
            )
            res_args["changed"] = True
            dest = dest.upper()

        # ------------------------------- o -----------------------------------
        # Copy to VSAM data set
        # ---------------------------------------------------------------------
        else:
            copy_handler.copy_to_vsam(src, dest)
            res_args["changed"] = True

    except CopyOperationError as err:
        if dest_exists and not force:
<<<<<<< HEAD
            restore_backup(
                dest_name,
                emergency_backup,
                dest_ds_type,
                use_backup,
                members_to_restore=err.overwritten_members,
                members_to_delete=err.new_members
            )
        err.json_args["dest_exists"] = dest_exists
=======
            restore_backup(dest_name, emergency_backup, dest_ds_type, use_backup)
>>>>>>> e3dd3b79
        raise err
    finally:
        if dest_exists and not force:
            erase_backup(emergency_backup, dest_ds_type)

    res_args.update(
        dict(
            src=src,
            dest=dest,
            ds_type=dest_ds_type,
            dest_exists=dest_exists,
            backup_name=backup_name,
        )
    )

    return res_args, temp_path, conv_path


def main():
    module = AnsibleModule(
        argument_spec=dict(
            src=dict(type='path'),
            dest=dict(required=True, type='str'),
            is_binary=dict(type='bool', default=False),
            encoding=dict(
                type='dict',
                required=False,
                options={
                    'from': dict(
                        type='str',
                        required=True,
                    ),
                    "to": dict(
                        type='str',
                        required=True,
                    )
                }
            ),
            content=dict(type='str', no_log=True),
            backup=dict(type='bool', default=False),
            backup_name=dict(type='str'),
            local_follow=dict(type='bool', default=True),
            remote_src=dict(type='bool', default=False),
            ignore_sftp_stderr=dict(type='bool', default=False),
            validate=dict(type='bool', default=False),
            volume=dict(type='str', required=False),
            dest_data_set=dict(
                type='dict',
                required=False,
                options=dict(
                    type=dict(
                        type='str',
                        choices=['BASIC', 'KSDS', 'ESDS', 'RRDS',
                                 'LDS', 'SEQ', 'PDS', 'PDSE', 'MEMBER'],
                        required=True,
                    ),
                    space_primary=dict(
                        type='int', required=False),
                    space_secondary=dict(
                        type='int', required=False),
                    space_type=dict(
                        type='str',
                        choices=['K', 'M', 'G', 'CYL', 'TRK'],
                        required=False,
                    ),
                    record_format=dict(
                        type='str',
                        choices=["FB", "VB", "FBA", "VBA", "U"],
                        required=False
                    ),
                    record_length=dict(type='int', required=False),
                    block_size=dict(type='int', required=False),
                    directory_blocks=dict(type="int", required=False),
                    key_offset=dict(type="int", required=False, no_log=False),
                    key_length=dict(type="int", required=False, no_log=False),
                    sms_storage_class=dict(type="str", required=False),
                    sms_data_class=dict(type="str", required=False),
                    sms_management_class=dict(type="str", required=False),
                )
            ),
            is_uss=dict(type='bool'),
            is_pds=dict(type='bool'),
            is_src_dir=dict(type='bool'),
            is_mvs_dest=dict(type='bool'),
            size=dict(type='int'),
            temp_path=dict(type='str'),
            copy_member=dict(type='bool'),
            src_member=dict(type='bool'),
            local_charset=dict(type='str'),
            force=dict(type='bool', default=False),
            mode=dict(type='str', required=False),
            tmp_hlq=dict(type='str', required=False, default=None),
        ),
        add_file_common_args=True,
    )

    arg_def = dict(
        src=dict(arg_type='data_set_or_path', required=False),
        dest=dict(arg_type='data_set_or_path', required=True),
        is_binary=dict(arg_type='bool', required=False, default=False),
        content=dict(arg_type='str', required=False),
        backup=dict(arg_type='bool', default=False, required=False),
        backup_name=dict(arg_type='data_set_or_path', required=False),
        local_follow=dict(arg_type='bool', default=True, required=False),
        remote_src=dict(arg_type='bool', default=False, required=False),
        checksum=dict(arg_type='str', required=False),
        validate=dict(arg_type='bool', required=False),
        volume=dict(arg_type='str', required=False),

        dest_data_set=dict(
            arg_type='dict',
            required=False,
            options=dict(
                type=dict(arg_type='str', required=True),
                space_primary=dict(arg_type='int', required=False),
                space_secondary=dict(
                    arg_type='int', required=False),
                space_type=dict(arg_type='str', required=False),
                record_format=dict(
                    arg_type='str', required=False),
                block_size=dict(arg_type='int', required=False),
                directory_blocks=dict(arg_type="int", required=False),
                key_offset=dict(arg_type="int", required=False),
                key_length=dict(arg_type="int", required=False),
                sms_storage_class=dict(arg_type="str", required=False),
                sms_data_class=dict(arg_type="str", required=False),
                sms_management_class=dict(arg_type="str", required=False),
            )
        ),
    )

    if (
        not module.params.get("encoding")
        and not module.params.get("remote_src")
        and not module.params.get("is_binary")
    ):
        module.params["encoding"] = {
            "from": module.params.get("local_charset"),
            "to": encode.Defaults.get_default_system_charset(),
        }

    if module.params.get("encoding"):
        module.params.update(
            dict(
                from_encoding=module.params.get("encoding").get("from"),
                to_encoding=module.params.get("encoding").get("to"),
            )
        )
        arg_def.update(
            dict(
                from_encoding=dict(arg_type="encoding"),
                to_encoding=dict(arg_type="encoding"),
            )
        )

    res_args = temp_path = conv_path = None
    try:
        res_args, temp_path, conv_path = run_module(module, arg_def)
        module.exit_json(**res_args)
    except CopyOperationError as err:
        cleanup([])
        module.fail_json(**(err.json_args))
    finally:
        cleanup([temp_path, conv_path])


class EncodingConversionError(Exception):
    def __init__(self, src, f_code, t_code):
        self.msg = "Unable to convert encoding for {0} from {1} to {2}".format(
            src, f_code, t_code
        )
        super().__init__(self.msg)


class NonExistentSourceError(Exception):
    def __init__(self, src):
        self.msg = "Source data set {0} does not exist".format(src)
        super().__init__(self.msg)


class DataSetMemberAttributeError(Exception):
    def __init__(self, src):
        self.msg = "Unable to get size and record length of member {0}".format(src)
        super().__init__(self.msg)


class CopyOperationError(Exception):
    def __init__(
        self,
        msg,
        rc=None,
        stdout=None,
        stderr=None,
        stdout_lines=None,
        stderr_lines=None,
        cmd=None,
        dest_exists=None,
        overwritten_members=None,
        new_members=None
    ):
        self.json_args = dict(
            msg=msg,
            rc=rc,
            stdout=stdout,
            stderr=stderr,
            stdout_lines=stdout_lines,
            stderr_lines=stderr_lines,
            cmd=cmd,
            dest_exists=dest_exists,
        )
        self.overwritten_members = overwritten_members
        self.new_members = new_members
        super().__init__(msg)


if __name__ == "__main__":
    main()<|MERGE_RESOLUTION|>--- conflicted
+++ resolved
@@ -663,12 +663,7 @@
 from ansible_collections.ibm.ibm_zos_core.plugins.module_utils.ansible_module import (
     AnsibleModuleHelper,
 )
-<<<<<<< HEAD
-# from ansible.module_utils._text import to_bytes
-from ansible.module_utils.common.text.converters import to_bytes
-=======
 from ansible.module_utils._text import to_bytes, to_native
->>>>>>> e3dd3b79
 from ansible.module_utils.basic import AnsibleModule
 from ansible.module_utils.six import PY3
 from re import IGNORECASE
@@ -2325,10 +2320,7 @@
 
     # Creating an emergency backup or an empty data set to use as a model to
     # be able to restore the destination in case the copy fails.
-<<<<<<< HEAD
-=======
     emergency_backup = ""
->>>>>>> e3dd3b79
     if dest_exists and not force:
         if is_uss or not data_set.DataSet.is_empty(dest_name):
             use_backup = True
@@ -2343,12 +2335,8 @@
                 emergency_backup = tempfile.mkdtemp()
                 emergency_backup = backup_data(backup_dest, dest_ds_type, emergency_backup, tmphlq)
             else:
-<<<<<<< HEAD
-                emergency_backup = backup_data(dest_name, dest_ds_type, None, tmphlq)
-=======
                 if not (dest_ds_type in data_set.DataSet.MVS_PARTITIONED and src_member and not dest_member_exists):
                     emergency_backup = backup_data(dest, dest_ds_type, None, tmphlq)
->>>>>>> e3dd3b79
         # If dest is an empty data set, instead create a data set to
         # use as a model when restoring.
         else:
@@ -2510,19 +2498,7 @@
 
     except CopyOperationError as err:
         if dest_exists and not force:
-<<<<<<< HEAD
-            restore_backup(
-                dest_name,
-                emergency_backup,
-                dest_ds_type,
-                use_backup,
-                members_to_restore=err.overwritten_members,
-                members_to_delete=err.new_members
-            )
-        err.json_args["dest_exists"] = dest_exists
-=======
             restore_backup(dest_name, emergency_backup, dest_ds_type, use_backup)
->>>>>>> e3dd3b79
         raise err
     finally:
         if dest_exists and not force:
