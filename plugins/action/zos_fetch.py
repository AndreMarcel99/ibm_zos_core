--- conflicted
+++ resolved
@@ -91,14 +91,6 @@
         #                 Parameter initializations                  #
         # ********************************************************** #
 
-<<<<<<< HEAD
-        src = self._task.args.get("src")
-        dest = self._task.args.get("dest")
-        encoding = self._task.args.get("encoding")
-        sftp_port = self._task.args.get("sftp_port", 22)
-        flat = _process_boolean(self._task.args.get("flat"), default=False)
-        is_binary = _process_boolean(self._task.args.get("is_binary"))
-=======
         src = self._task.args.get('src')
         dest = self._task.args.get('dest')
         encoding = self._task.args.get('encoding')
@@ -107,7 +99,6 @@
         sftp_port = self._task.args.get('sftp_port', self._play_context.port or 22)
         flat = _process_boolean(self._task.args.get('flat'), default=False)
         is_binary = _process_boolean(self._task.args.get('is_binary'))
->>>>>>> ad3a01e9
         ignore_sftp_stderr = _process_boolean(
             self._task.args.get("ignore_sftp_stderr"), default=False
         )
