# Copyright (c) IBM Corporation 2019, 2020
# Apache License, Version 2.0 (see https://opensource.org/licenses/Apache-2.0)

from __future__ import (absolute_import, division, print_function)

__metaclass__ = type

import os
import subprocess
import re

from hashlib import sha256
from ansible.module_utils._text import to_bytes, to_text
from ansible.module_utils.six import string_types
from ansible.module_utils.parsing.convert_bool import boolean
from ansible.plugins.action import ActionBase
from ansible.errors import AnsibleError


<<<<<<< HEAD
SUPPORTED_DS_TYPES = frozenset({"PS", "PO", "VSAM", "USS"})
=======
SUPPORTED_DS_TYPES = frozenset({'PS', 'PO', 'VSAM', 'USS'})
>>>>>>> e9af4dcd


def _update_result(result, src, dest, ds_type="USS", is_binary=False):
    """ Helper function to update output result with the provided values """
    data_set_types = {
        'PS': "Sequential",
        'PO': "Partitioned",
        'PDSE': "Partitioned Extended",
        'PE': "Partitioned Extended",
        'VSAM': "VSAM",
        'USS': "USS"
    }
    file_or_ds = "file" if ds_type == 'USS' else "data set"
    updated_result = dict((k, v) for k, v in result.items())
    updated_result.update({
        'file': src,
        'dest': dest,
        'data_set_type': data_set_types[ds_type],
        'is_binary': is_binary
    })
    return updated_result


def _process_boolean(arg, default=False):
    """ Return boolean representation of arg.
        If arg is None, return the default value
    """
    try:
        return boolean(arg)
    except TypeError:
        return default


def _get_file_checksum(src):
    """ Calculate SHA256 hash for a given file """
    b_src = to_bytes(src)
    if not os.path.exists(b_src) or os.path.isdir(b_src):
        return None
    blksize = 64 * 1024
    hash_digest = sha256()
    try:
        with open(to_bytes(src, errors='surrogate_or_strict'), 'rb') as infile:
            block = infile.read(blksize)
            while block:
                hash_digest.update(block)
                block = infile.read(blksize)
    except Exception as err:
        raise AnsibleError("Unable to calculate checksum: {0}".format(str(err)))
    return hash_digest.hexdigest()


def _detect_sftp_errors(stderr):
    """Detects if the stderr of the SFTP command contains any errors.
       The SFTP command usually returns zero return code even if it
       encountered an error while transferring data. Hence the need to parse
       its stderr to determine what error it ran into.
    """
    # The first line of stderr is a connection acknowledgement,
    # which can be ignored
    lines = to_text(stderr).splitlines()
    if len(lines) > 1:
        return "".join(lines[1:])
    return ""


class ActionModule(ActionBase):
    def run(self, tmp=None, task_vars=None):
        result = super(ActionModule, self).run(tmp, task_vars)
        del tmp
        # ********************************************************** #
        #                 Parameter initializations                  #
        # ********************************************************** #

<<<<<<< HEAD
        src = self._task.args.get("src")
        dest = self._task.args.get("dest")
        encoding = self._task.args.get("encoding")
        sftp_port = self._task.args.get("sftp_port", 22)
        flat = _process_boolean(self._task.args.get("flat"), default=False)
        is_binary = _process_boolean(self._task.args.get("is_binary"))
        ignore_sftp_stderr = _process_boolean(
            self._task.args.get("ignore_sftp_stderr"), default=False
=======
        src = self._task.args.get('src')
        dest = self._task.args.get('dest')
        encoding = self._task.args.get('encoding')
        sftp_port = self._task.args.get('sftp_port', 22)
        flat = _process_boolean(self._task.args.get('flat'), default=False)
        is_binary = _process_boolean(self._task.args.get('is_binary'))
        ignore_sftp_stderr = _process_boolean(
            self._task.args.get('ignore_sftp_stderr'), default=False
>>>>>>> e9af4dcd
        )
        validate_checksum = _process_boolean(
            self._task.args.get('validate_checksum'), default=True
        )

        # ********************************************************** #
        #                 Parameter sanity checks                    #
        # ********************************************************** #

        msg = None
        if src is None or dest is None:
            msg = "Source and destination are required"
        elif not isinstance(src, string_types):
            msg = (
                "Invalid type supplied for 'source' option, "
                "it must be a string"
            )
        elif not isinstance(dest, string_types):
            msg = (
                "Invalid type supplied for 'destination' option, "
                "it must be a string"
            )
        elif len(src) < 1 or len(dest) < 1:
            msg = "Source and destination parameters must not be empty"

        elif not isinstance(sftp_port, int) or not 0 < sftp_port <= 65535:
            msg = "Invalid port provided for SFTP. Expected an integer between 0 to 65535."

        if msg:
            result['msg'] = msg
            result['failed'] = True
            return result

        ds_type = None
        fetch_member = '(' in src and src.endswith(')')
        if fetch_member:
<<<<<<< HEAD
            member_name = src[src.find("(") + 1: src.find(")")]
=======
            member_name = src[src.find('(') + 1:src.find(')')]
>>>>>>> e9af4dcd
        src = self._connection._shell.join_path(src)
        src = self._remote_expand_user(src)

        # ********************************************************** #
        #  Determine destination path:                               #
        #  1. If the 'flat' parameter is 'false', then hostname      #
        #     will be appended to dest.                              #
        #  2. If 'flat' is 'true', then dest must not be a directory.#
        #     If it is a directory, a trailing forward slash must    #
        #     be added.                                              #
        # ********************************************************** #

        # ********************************************************** #
        #  If a data set member is being fetched, extract the member #
        #  name and update dest with the name of the member.         #
        #  For instance: If src is: USER.TEST.PROCLIB(DATA)          #
        #  and dest is: /tmp/, then updated dest would be /tmp/DATA  #
        # ********************************************************** #

        if os.path.sep not in self._connection._shell.join_path('a', ''):
            src = self._connection._shell._unquote(src)
            source_local = src.replace('\\', '/')
        else:
            source_local = src

        dest = os.path.expanduser(dest)
        if flat:
            if (
                os.path.isdir(to_bytes(dest, errors='surrogate_or_strict')) and
                not dest.endswith(os.sep)
            ):
                result['msg'] = (
                    "dest is an existing directory, append a forward "
                    "slash to the dest if you want to fetch src into "
                    "that directory"
                )
                result['failed'] = True
                return result
            if dest.endswith(os.sep):
                if fetch_member:
                    base = os.path.dirname(dest)
                    dest = os.path.join(base, member_name)
                else:
                    base = os.path.basename(source_local)
                    dest = os.path.join(dest, base)
            if not dest.startswith("/"):
                dest = self._loader.path_dwim(dest)
        else:
            if 'inventory_hostname' in task_vars:
                target_name = task_vars['inventory_hostname']
            else:
                target_name = self._play_context.remote_addr
            suffix = member_name if fetch_member else source_local
            dest = "{0}/{1}/{2}".format(
                self._loader.path_dwim(dest),
                target_name,
                suffix
            )
            try:
                dirname = os.path.dirname(dest).replace("//", "/")
                if not os.path.exists(dirname):
                    os.makedirs(dirname)
            except OSError as err:
                result["msg"] = "Unable to create destination directory {0}".format(dirname)
                result["stderr"] = str(err)
                result["stderr_lines"] = str(err).splitlines()
                result["failed"] = True
                return result

        dest = dest.replace("//", "/")
        local_checksum = _get_file_checksum(dest)

        # ********************************************************** #
        #                Execute module on remote host               #
        # ********************************************************** #

        try:
            fetch_res = self._execute_module(
<<<<<<< HEAD
                module_name="ibm.ibm_zos_core.zos_fetch",
=======
                module_name='zos_fetch',
>>>>>>> e9af4dcd
                module_args=self._task.args,
                task_vars=task_vars
            )
            ds_type = fetch_res.get('ds_type')
            src = fetch_res.get('file')
            remote_path = fetch_res.get('remote_path')

            if fetch_res.get('msg'):
                result['msg'] = fetch_res.get('msg')
                result['stdout'] = fetch_res.get('stdout') or fetch_res.get("module_stdout")
                result['stderr'] = fetch_res.get('stderr') or fetch_res.get("module_stderr")
                result['stdout_lines'] = fetch_res.get('stdout_lines')
                result['stderr_lines'] = fetch_res.get('stderr_lines')
                result["rc"] = fetch_res.get("rc")
                result['failed'] = True
                return result

            elif fetch_res.get('note'):
                result['note'] = fetch_res.get('note')
                return result

            if ds_type in SUPPORTED_DS_TYPES:
                if ds_type == "PO" and os.path.isfile(dest) and not fetch_member:
                    result["msg"] = "Destination must be a directory to fetch a partitioned data set"
                    result["failed"] = True
                    return result

                fetch_content = self._transfer_remote_content(
<<<<<<< HEAD
                    dest,
                    remote_path,
                    ds_type,
                    sftp_port,
                    ignore_stderr=ignore_sftp_stderr,
=======
                    dest, remote_path, ds_type, sftp_port, ignore_stderr=ignore_sftp_stderr
>>>>>>> e9af4dcd
                )
                if fetch_content.get('msg'):
                    return fetch_content

                if validate_checksum and ds_type != "PO" and not is_binary:
                    new_checksum = _get_file_checksum(dest)
                    result['changed'] = local_checksum != new_checksum
                    result['checksum'] = new_checksum
                else:
                    result['changed'] = True

            else:
                result['msg'] = (
                    "The data set type '{0}' is not"
                    " currently supported".format(ds_type)
                )
                result['failed'] = True
                return result
        except Exception as err:
            result['msg'] = "Failure during module execution"
            result['stderr'] = str(err)
            result['stderr_lines'] = str(err).splitlines()
            result['failed'] = True
            return result

        # ********************************************************** #
        #              Cleanup temp files and directories            #
        # ********************************************************** #

        finally:
            self._remote_cleanup(remote_path, ds_type, encoding)
        return _update_result(result, src, dest, ds_type, is_binary=is_binary)

<<<<<<< HEAD
    def _transfer_remote_content(
        self, dest, remote_path, src_type, port, ignore_stderr=False
    ):
=======
    def _transfer_remote_content(self, dest, remote_path, src_type, port, ignore_stderr=False):
>>>>>>> e9af4dcd
        """ Transfer a file or directory from USS to local machine.
            After the transfer is complete, the USS file or directory will
            be removed.
        """
        result = dict()
        ansible_user = self._play_context.remote_user
        ansible_host = self._play_context.remote_addr

<<<<<<< HEAD
        cmd = ["sftp", "-oPort={0}".format(port), ansible_user + "@" + ansible_host]
=======
        cmd = ['sftp', "-oPort={0}".format(port), ansible_user + '@' + ansible_host]
>>>>>>> e9af4dcd
        stdin = "get -r {0} {1}".format(remote_path, dest)
        if src_type != "PO":
            stdin = stdin.replace(" -r", "")

        transfer_pds = subprocess.Popen(
            cmd,
            stdin=subprocess.PIPE,
            stdout=subprocess.PIPE,
            stderr=subprocess.PIPE
        )
        out, err = transfer_pds.communicate(to_bytes(stdin))
        err = _detect_sftp_errors(err)
        if re.findall(r"Permission denied", err):
<<<<<<< HEAD
            result["msg"] = "Insufficient write permission for destination {0}".format(
                dest
            )
        elif transfer_pds.returncode != 0 or (err and not ignore_stderr):
            result["msg"] = "Error transferring remote data from z/OS system"
            result["rc"] = transfer_pds.returncode
=======
            result["msg"] = "Insufficient write permission for destination {0}".format(dest)
        elif transfer_pds.returncode != 0 or (err and not ignore_stderr):
            result['msg'] = "Error transferring remote data from z/OS system"
            result['rc'] = transfer_pds.returncode
>>>>>>> e9af4dcd
        if result.get("msg"):
            result['stderr'] = err
            result['failed'] = True
        return result

    def _remote_cleanup(self, remote_path, src_type, encoding):
        """Remove all temporary files and directories from the remote system"""
        # When fetching USS files and no encoding parameter is provided
        # do not remove the original file.
        if not (src_type == "USS" and not encoding):
            rm_cmd = "rm -r {0}".format(remote_path)
            if src_type != "PO":
                rm_cmd = rm_cmd.replace(" -r", "")
            self._connection.exec_command(rm_cmd)<|MERGE_RESOLUTION|>--- conflicted
+++ resolved
@@ -17,11 +17,7 @@
 from ansible.errors import AnsibleError
 
 
-<<<<<<< HEAD
 SUPPORTED_DS_TYPES = frozenset({"PS", "PO", "VSAM", "USS"})
-=======
-SUPPORTED_DS_TYPES = frozenset({'PS', 'PO', 'VSAM', 'USS'})
->>>>>>> e9af4dcd
 
 
 def _update_result(result, src, dest, ds_type="USS", is_binary=False):
@@ -95,7 +91,6 @@
         #                 Parameter initializations                  #
         # ********************************************************** #
 
-<<<<<<< HEAD
         src = self._task.args.get("src")
         dest = self._task.args.get("dest")
         encoding = self._task.args.get("encoding")
@@ -104,16 +99,6 @@
         is_binary = _process_boolean(self._task.args.get("is_binary"))
         ignore_sftp_stderr = _process_boolean(
             self._task.args.get("ignore_sftp_stderr"), default=False
-=======
-        src = self._task.args.get('src')
-        dest = self._task.args.get('dest')
-        encoding = self._task.args.get('encoding')
-        sftp_port = self._task.args.get('sftp_port', 22)
-        flat = _process_boolean(self._task.args.get('flat'), default=False)
-        is_binary = _process_boolean(self._task.args.get('is_binary'))
-        ignore_sftp_stderr = _process_boolean(
-            self._task.args.get('ignore_sftp_stderr'), default=False
->>>>>>> e9af4dcd
         )
         validate_checksum = _process_boolean(
             self._task.args.get('validate_checksum'), default=True
@@ -150,11 +135,7 @@
         ds_type = None
         fetch_member = '(' in src and src.endswith(')')
         if fetch_member:
-<<<<<<< HEAD
             member_name = src[src.find("(") + 1: src.find(")")]
-=======
-            member_name = src[src.find('(') + 1:src.find(')')]
->>>>>>> e9af4dcd
         src = self._connection._shell.join_path(src)
         src = self._remote_expand_user(src)
 
@@ -233,11 +214,7 @@
 
         try:
             fetch_res = self._execute_module(
-<<<<<<< HEAD
                 module_name="ibm.ibm_zos_core.zos_fetch",
-=======
-                module_name='zos_fetch',
->>>>>>> e9af4dcd
                 module_args=self._task.args,
                 task_vars=task_vars
             )
@@ -266,15 +243,11 @@
                     return result
 
                 fetch_content = self._transfer_remote_content(
-<<<<<<< HEAD
                     dest,
                     remote_path,
                     ds_type,
                     sftp_port,
                     ignore_stderr=ignore_sftp_stderr,
-=======
-                    dest, remote_path, ds_type, sftp_port, ignore_stderr=ignore_sftp_stderr
->>>>>>> e9af4dcd
                 )
                 if fetch_content.get('msg'):
                     return fetch_content
@@ -308,13 +281,9 @@
             self._remote_cleanup(remote_path, ds_type, encoding)
         return _update_result(result, src, dest, ds_type, is_binary=is_binary)
 
-<<<<<<< HEAD
     def _transfer_remote_content(
         self, dest, remote_path, src_type, port, ignore_stderr=False
     ):
-=======
-    def _transfer_remote_content(self, dest, remote_path, src_type, port, ignore_stderr=False):
->>>>>>> e9af4dcd
         """ Transfer a file or directory from USS to local machine.
             After the transfer is complete, the USS file or directory will
             be removed.
@@ -323,11 +292,7 @@
         ansible_user = self._play_context.remote_user
         ansible_host = self._play_context.remote_addr
 
-<<<<<<< HEAD
         cmd = ["sftp", "-oPort={0}".format(port), ansible_user + "@" + ansible_host]
-=======
-        cmd = ['sftp', "-oPort={0}".format(port), ansible_user + '@' + ansible_host]
->>>>>>> e9af4dcd
         stdin = "get -r {0} {1}".format(remote_path, dest)
         if src_type != "PO":
             stdin = stdin.replace(" -r", "")
@@ -341,19 +306,12 @@
         out, err = transfer_pds.communicate(to_bytes(stdin))
         err = _detect_sftp_errors(err)
         if re.findall(r"Permission denied", err):
-<<<<<<< HEAD
             result["msg"] = "Insufficient write permission for destination {0}".format(
                 dest
             )
         elif transfer_pds.returncode != 0 or (err and not ignore_stderr):
             result["msg"] = "Error transferring remote data from z/OS system"
             result["rc"] = transfer_pds.returncode
-=======
-            result["msg"] = "Insufficient write permission for destination {0}".format(dest)
-        elif transfer_pds.returncode != 0 or (err and not ignore_stderr):
-            result['msg'] = "Error transferring remote data from z/OS system"
-            result['rc'] = transfer_pds.returncode
->>>>>>> e9af4dcd
         if result.get("msg"):
             result['stderr'] = err
             result['failed'] = True
