# -*- coding: utf-8 -*-

# Copyright (c) IBM Corporation 2020, 2021
# Licensed under the Apache License, Version 2.0 (the "License");
# you may not use this file except in compliance with the License.
# You may obtain a copy of the License at
#     http://www.apache.org/licenses/LICENSE-2.0
# Unless required by applicable law or agreed to in writing, software
# distributed under the License is distributed on an "AS IS" BASIS,
# WITHOUT WARRANTIES OR CONDITIONS OF ANY KIND, either express or implied.
# See the License for the specific language governing permissions and
# limitations under the License.

from __future__ import absolute_import, division, print_function
from ansible_collections.ibm.ibm_zos_core.plugins.module_utils.data_set import (
    extract_member_name
)
import os
import shutil
import stat

from hashlib import sha256
from ansible.utils.hashing import checksum
from shellescape import quote

__metaclass__ = type


DUMMY_DATA = """DUMMY DATA == LINE 01 ==
DUMMY DATA == LINE 02 ==
DUMMY DATA == LINE 03 ==
"""

TEST_PS = "IMSTESTL.IMS01.DDCHKPT"
TEST_PS_VB = "IMSTESTL.IMS01.SPOOL1"
TEST_PDS = "IMSTESTL.COMNUC"
TEST_PDS_MEMBER = "IMSTESTL.COMNUC(ATRQUERY)"
TEST_VSAM = "FETCH.TEST.VS"
TEST_EMPTY_VSAM = "IMSTESTL.LDS01.WADS0"
FROM_ENCODING = "IBM-1047"
TO_ENCODING = "ISO8859-1"
USS_FILE = "/tmp/fetch.data"
TEST_DATA = """0001This is for encode conversion testsing
0002This is for encode conversion testsing
0003This is for encode conversion testsing
0004This is for encode conversion testsing
"""
KSDS_CREATE_JCL = """//CREKSDS    JOB (T043JM,JM00,1,0,0,0),'CREATE KSDS',CLASS=R,
//             MSGCLASS=X,MSGLEVEL=1,NOTIFY=OMVSADM
//STEP1  EXEC PGM=IDCAMS
//SYSPRINT DD  SYSOUT=A
//SYSIN    DD  *
    DELETE FETCH.TEST.VS
    SET MAXCC=0
    DEFINE CLUSTER                          -
    (NAME(FETCH.TEST.VS)                  -
    INDEXED                                -
    KEYS(4 0)                            -
    RECSZ(200 200)                         -
    RECORDS(100)                           -
    SHAREOPTIONS(2 3)                      -
    VOLUMES(000000) )                      -
    DATA (NAME(FETCH.TEST.VS.DATA))       -
    INDEX (NAME(FETCH.TEST.VS.INDEX))
/*
"""
KSDS_REPRO_JCL = """//DOREPRO    JOB (T043JM,JM00,1,0,0,0),'CREATE KSDS',CLASS=R,
//             MSGCLASS=E,MSGLEVEL=1,NOTIFY=OMVSADM
//REPROJOB   EXEC PGM=IDCAMS
//SYSPRINT DD  SYSOUT=A
//SYSIN    DD   *
 REPRO -
  INFILE(SYS01) -
  OUTDATASET({0})
//SYS01    DD *
 DDUMMY   RECORD                      !! DO NOT ALTER !!
 EEXAMPLE RECORD   REMOVE THIS LINE IF EXAMPLES NOT REQUIRED
/*
"""


def test_fetch_uss_file_not_present_on_local_machine(ansible_zos_module):
    hosts = ansible_zos_module
    params = dict(src="/etc/profile", dest="/tmp/", flat=True)
    dest_path = "/tmp/profile"
    results = None

    try:
        results = hosts.all.zos_fetch(**params)
<<<<<<< HEAD
=======
        print(results.contacted.values())
>>>>>>> 364ac7ee

        for result in results.contacted.values():

            assert result.get("changed") is True
            assert result.get("data_set_type") == "USS"
            assert result.get("module_stderr") is None
            assert os.path.exists(dest_path)
    finally:
        if os.path.exists(dest_path):
            os.remove(dest_path)


def test_fetch_uss_file_replace_on_local_machine(ansible_zos_module):
    open("/tmp/profile", "w").close()
    hosts = ansible_zos_module
    params = dict(src="/etc/profile", dest="/tmp/", flat=True)
    dest_path = "/tmp/profile"
    local_checksum = checksum(dest_path, hash_func=sha256)

    try:
        results = hosts.all.zos_fetch(**params)
        for result in results.contacted.values():
            assert result.get("changed") is True
            assert result.get("checksum") != local_checksum
            assert result.get("module_stderr") is None
            assert os.path.exists(dest_path)
    finally:
        os.remove(dest_path)


def test_fetch_uss_file_present_on_local_machine(ansible_zos_module):
    hosts = ansible_zos_module
    params = dict(src="/etc/profile", dest="/tmp/", flat=True)
    dest_path = "/tmp/profile"
    hosts.all.zos_fetch(**params)
    local_checksum = checksum(dest_path, hash_func=sha256)

    try:
        results = hosts.all.zos_fetch(**params)
        for result in results.contacted.values():
            assert result.get("changed") is False
            assert result.get("checksum") == local_checksum
            assert result.get("module_stderr") is None
    finally:
        os.remove(dest_path)


def test_fetch_sequential_data_set_fixed_block(ansible_zos_module):
    hosts = ansible_zos_module
    params = dict(src=TEST_PS, dest="/tmp/", flat=True)
    dest_path = "/tmp/" + TEST_PS
    try:
        results = hosts.all.zos_fetch(**params)
        for result in results.contacted.values():
            assert result.get("changed") is True
            assert result.get("data_set_type") == "Sequential"
            assert result.get("module_stderr") is None
            assert result.get("dest") == dest_path
            assert os.path.exists(dest_path)
    finally:
        if os.path.exists(dest_path):
            os.remove(dest_path)


def test_fetch_sequential_data_set_variable_block(ansible_zos_module):
    hosts = ansible_zos_module
    params = dict(src=TEST_PS_VB, dest="/tmp/", flat=True)
    dest_path = "/tmp/" + TEST_PS_VB
    try:
        results = hosts.all.zos_fetch(**params)
        for result in results.contacted.values():
            assert result.get("changed") is True
            assert result.get("data_set_type") == "Sequential"
            assert result.get("module_stderr") is None
            assert result.get("dest") == dest_path
            assert os.path.exists(dest_path)
    finally:
        if os.path.exists(dest_path):
            os.remove(dest_path)


def test_fetch_partitioned_data_set(ansible_zos_module):
    hosts = ansible_zos_module
    params = dict(src=TEST_PDS, dest="/tmp/", flat=True)
    dest_path = "/tmp/" + TEST_PDS
    try:
        results = hosts.all.zos_fetch(**params)
        for result in results.contacted.values():
            assert result.get("changed") is True
            assert result.get("data_set_type") == "Partitioned"
            assert result.get("module_stderr") is None
            assert result.get("dest") == dest_path
            assert os.path.exists(dest_path)
            assert os.path.isdir(dest_path)
    finally:
        if os.path.exists(dest_path):
            shutil.rmtree(dest_path)


def test_fetch_vsam_data_set(ansible_zos_module):
    hosts = ansible_zos_module
    TEMP_JCL_PATH = "/tmp/ansible"
    dest_path = "/tmp/" + TEST_VSAM
    try:
        # start by creating the vsam dataset (could use a helper instead? )
        hosts.all.file(path=TEMP_JCL_PATH, state="directory")
        hosts.all.shell(
            cmd="echo {0} > {1}/SAMPLE".format(quote(KSDS_CREATE_JCL), TEMP_JCL_PATH)
        )
        hosts.all.zos_job_submit(
            src="{0}/SAMPLE".format(TEMP_JCL_PATH), location="USS", wait=True
        )
        hosts.all.zos_copy(content=TEST_DATA, dest=USS_FILE)
        hosts.all.zos_encode(
            src=USS_FILE,
            dest=TEST_VSAM,
            encoding={
                "from": FROM_ENCODING,
                "to": TO_ENCODING,
            },
        )

        params = dict(src=TEST_VSAM, dest="/tmp/", flat=True, is_binary=True)
        results = hosts.all.zos_fetch(**params)
        for result in results.contacted.values():
            assert result.get("changed") is True
            assert result.get("data_set_type") == "VSAM"
            assert result.get("module_stderr") is None
            assert result.get("dest") == dest_path
            assert os.path.exists(dest_path)
            file = open(dest_path, 'r')
            read_file = file.read()
            print(read_file)
            assert read_file == TEST_DATA

    finally:
        if os.path.exists(dest_path):
            None
            os.remove(dest_path)
        hosts.all.file(path=USS_FILE, state="absent")
        hosts.all.file(path=TEMP_JCL_PATH, state="absent")


def test_fetch_vsam_empty_data_set(ansible_zos_module):
    hosts = ansible_zos_module
    params = dict(src=TEST_EMPTY_VSAM, dest="/tmp/", flat=True)
    dest_path = "/tmp/" + TEST_EMPTY_VSAM
    try:
        results = hosts.all.zos_fetch(**params)
        for result in results.contacted.values():
            assert result.get("changed") is True
            assert result.get("data_set_type") == "VSAM"
            assert result.get("module_stderr") is None
            assert result.get("dest") == dest_path
            assert os.path.exists(dest_path)
    finally:
        if os.path.exists(dest_path):
            os.remove(dest_path)


def test_fetch_partitioned_data_set_member_in_binary_mode(ansible_zos_module):
    hosts = ansible_zos_module
    params = dict(
        src=TEST_PDS_MEMBER, dest="/tmp/", flat=True, is_binary=True
    )
    dest_path = "/tmp/" + extract_member_name(TEST_PDS_MEMBER)
    try:
        results = hosts.all.zos_fetch(**params)
        for result in results.contacted.values():
            assert result.get("changed") is True
            assert result.get("data_set_type") == "Partitioned"
            assert result.get("module_stderr") is None
            assert result.get("dest") == dest_path
            assert result.get("is_binary") is True
            assert os.path.exists(dest_path)
            assert os.path.isfile(dest_path)
    finally:
        if os.path.exists(dest_path):
            os.remove(dest_path)


def test_fetch_sequential_data_set_in_binary_mode(ansible_zos_module):
    hosts = ansible_zos_module
    params = dict(src=TEST_PS, dest="/tmp/", flat=True, is_binary=True)
    dest_path = "/tmp/" + TEST_PS
    try:
        results = hosts.all.zos_fetch(**params)
        for result in results.contacted.values():
            assert result.get("changed") is True
            assert result.get("data_set_type") == "Sequential"
            assert result.get("module_stderr") is None
            assert result.get("is_binary") is True
            assert os.path.exists(dest_path)
    finally:
        if os.path.exists(dest_path):
            os.remove(dest_path)


def test_fetch_partitioned_data_set_binary_mode(ansible_zos_module):
    hosts = ansible_zos_module
    params = dict(src=TEST_PDS, dest="/tmp/", flat=True, is_binary=True)
    dest_path = "/tmp/" + TEST_PDS
    try:
        results = hosts.all.zos_fetch(**params)
        for result in results.contacted.values():
            assert result.get("changed") is True
            assert result.get("data_set_type") == "Partitioned"
            assert result.get("module_stderr") is None
            assert result.get("is_binary") is True
            assert os.path.exists(dest_path)
            assert os.path.isdir(dest_path)
    finally:
        if os.path.exists(dest_path):
            shutil.rmtree(dest_path)


def test_fetch_sequential_data_set_empty(ansible_zos_module):
    hosts = ansible_zos_module
    src = "USER.TEST.EMPTY.SEQ"
    params = dict(src=src, dest="/tmp/", flat=True)
    dest_path = "/tmp/" + src
    try:
        hosts.all.zos_data_set(name=src, type='seq', state='present')
        results = hosts.all.zos_fetch(**params)
        for result in results.contacted.values():
            assert result.get("changed") is True
            assert result.get("data_set_type") == "Sequential"
            assert result.get("module_stderr") is None
            assert result.get("dest") == dest_path
            assert os.path.exists(dest_path)
            assert os.stat(dest_path).st_size == 0
    finally:
        if os.path.exists(dest_path):
            os.remove(dest_path)
        hosts.all.zos_data_set(name=src, state='absent')


def test_fetch_partitioned_data_set_empty_fails(ansible_zos_module):
    hosts = ansible_zos_module
    pds_name = "ZOS.FETCH.TEST.PDS"
    hosts.all.zos_data_set(
        name=pds_name,
        type="pds",
        space_primary=5,
        space_type="M",
        record_format="fba",
        record_length=25,
    )
    params = dict(src=pds_name, dest="/tmp/", flat=True)
    try:
        results = hosts.all.zos_fetch(**params)
        for result in results.contacted.values():
            assert "msg" in result.keys()
            assert "stderr" in result.keys()
    finally:
        hosts.all.zos_data_set(name=pds_name, state="absent")


def test_fetch_partitioned_data_set_member_empty(ansible_zos_module):
    hosts = ansible_zos_module
    pds_name = "ZOS.FETCH.TEST.PDS"
    hosts.all.zos_data_set(
        name=pds_name,
        type="pds",
        space_primary=5,
        space_type="M",
        record_format="fba",
        record_length=25,
    )
    hosts.all.zos_data_set(name=pds_name + "(MYDATA)", type="MEMBER", replace="yes")
    params = dict(src="ZOS.FETCH.TEST.PDS(MYDATA)", dest="/tmp/", flat=True)
    dest_path = "/tmp/MYDATA"
    try:
        results = hosts.all.zos_fetch(**params)
        for result in results.contacted.values():
            assert result.get("changed") is True
            assert result.get("data_set_type") == "Partitioned"
            assert result.get("module_stderr") is None
            assert os.path.exists(dest_path)
            assert os.stat(dest_path).st_size == 0
    finally:
        if os.path.exists(dest_path):
            os.remove(dest_path)
        hosts.all.zos_data_set(name=pds_name, state="absent")


def test_fetch_missing_uss_file_does_not_fail(ansible_zos_module):
    hosts = ansible_zos_module
    params = dict(
        src="/tmp/dummy_file_on_remote_host",
        dest="/tmp/",
        flat=True,
        fail_on_missing=False,
    )
    try:
        results = hosts.all.zos_fetch(**params)
        for result in results.contacted.values():
            assert result.get("changed") is False
            assert "note" in result.keys()
            assert result.get("module_stderr") is None
    except Exception:
        raise


def test_fetch_missing_uss_file_fails(ansible_zos_module):
    hosts = ansible_zos_module
    params = dict(src="/tmp/dummy_file_on_remote_host", dest="/tmp/", flat=True)
    try:
        results = hosts.all.zos_fetch(**params)
        for result in results.contacted.values():
            assert "msg" in result.keys()
    except Exception:
        raise


def test_fetch_missing_mvs_data_set_does_not_fail(ansible_zos_module):
    hosts = ansible_zos_module
    params = dict(
        src="FETCH.TEST.DATA.SET", dest="/tmp/", flat=True, fail_on_missing=False
    )
    try:
        results = hosts.all.zos_fetch(**params)
        for result in results.contacted.values():
            assert result.get("changed") is False
            assert "note" in result.keys()
            assert result.get("module_stderr") is None
            assert not os.path.exists("/tmp/FETCH.TEST.DATA.SET")
    except Exception:
        raise


def test_fetch_partitioned_data_set_member_missing_fails(ansible_zos_module):
    hosts = ansible_zos_module
    params = dict(src=TEST_PDS + "(DUMMY)", dest="/tmp/", flat=True)
    try:
        results = hosts.all.zos_fetch(**params)
        for result in results.contacted.values():
            assert "msg" in result.keys()
            assert "stderr" in result.keys()
    except Exception:
        raise


def test_fetch_mvs_data_set_missing_fails(ansible_zos_module):
    hosts = ansible_zos_module
    params = dict(src="ZOS.FETCH.TEST.PDS", dest="/tmp/", flat=True)
    try:
        results = hosts.all.zos_fetch(**params)
        for result in results.contacted.values():
            assert "msg" in result.keys()
            assert result.get("stderr") != ""
    except Exception:
        raise


def test_fetch_sequential_data_set_replace_on_local_machine(ansible_zos_module):
    hosts = ansible_zos_module
    ds_name = TEST_PS
    dest_path = "/tmp/" + ds_name
    with open(dest_path, "w") as infile:
        infile.write(DUMMY_DATA)

    local_checksum = checksum(dest_path, hash_func=sha256)
    params = dict(src=ds_name, dest="/tmp/", flat=True)
    try:
        results = hosts.all.zos_fetch(**params)
        for result in results.contacted.values():
            assert result.get("changed") is True
            assert result.get("module_stderr") is None
            assert checksum(dest_path, hash_func=sha256) != local_checksum
    finally:
        if os.path.exists(dest_path):
            os.remove(dest_path)


def test_fetch_partitioned_data_set_replace_on_local_machine(ansible_zos_module):
    hosts = ansible_zos_module
    pds_name = "ZOS.FETCH.TEST.PDS"
    dest_path = "/tmp/" + pds_name
    full_path = dest_path + "/MYDATA"
    hosts.all.zos_data_set(
        name=pds_name,
        type="pds",
        space_primary=5,
        space_type="M",
        record_format="fba",
        record_length=25,
    )
    hosts.all.zos_data_set(name=pds_name + "(MYDATA)", type="MEMBER", replace="yes")
    os.mkdir(dest_path)
    with open(full_path, "w") as infile:
        infile.write(DUMMY_DATA)
    with open(dest_path + "/NEWMEM", "w") as infile:
        infile.write(DUMMY_DATA)

    prev_timestamp = os.path.getmtime(dest_path)
    params = dict(src=pds_name, dest="/tmp/", flat=True)
    try:
        results = hosts.all.zos_fetch(**params)
        for result in results.contacted.values():
            assert result.get("changed") is True
            assert result.get("module_stderr") is None
            assert os.path.getmtime(dest_path) != prev_timestamp
    finally:
        if os.path.exists(dest_path):
            shutil.rmtree(dest_path)
        hosts.all.zos_data_set(name=pds_name, state="absent")


def test_fetch_uss_file_insufficient_write_permission_fails(ansible_zos_module):
    hosts = ansible_zos_module
    dest_path = "/tmp/profile"
    with open(dest_path, "w"):
        pass
    os.chmod(dest_path, stat.S_IREAD)
    params = dict(src="/etc/profile", dest="/tmp/", flat=True)
    try:
        results = hosts.all.zos_fetch(**params)
        for result in results.contacted.values():
            assert "msg" in result.keys()
    finally:
        if os.path.exists(dest_path):
            os.remove(dest_path)


def test_fetch_pds_dir_insufficient_write_permission_fails(ansible_zos_module):
    hosts = ansible_zos_module
    dest_path = "/tmp/" + TEST_PDS
    os.mkdir(dest_path)
    os.chmod(dest_path, stat.S_IREAD)
    params = dict(src=TEST_PDS, dest="/tmp/", flat=True)
    try:
        results = hosts.all.zos_fetch(**params)
        for result in results.contacted.values():
            assert "msg" in result.keys()
    finally:
        if os.path.exists(dest_path):
            shutil.rmtree(dest_path)


def test_fetch_use_data_set_qualifier(ansible_zos_module):
    hosts = ansible_zos_module
    dest_path = "/tmp/TEST.USER.QUAL"
    hosts.all.zos_data_set(name="OMVSADM.TEST.USER.QUAL", type="seq", state="present")
    params = dict(src="TEST.USER.QUAL", dest="/tmp/", flat=True, use_qualifier=True)
    try:
        results = hosts.all.zos_fetch(**params)
        for result in results.contacted.values():
            assert result.get("changed") is True
            assert result.get("data_set_type") == "Sequential"
            assert result.get("module_stderr") is None
            assert os.path.exists(dest_path)
    finally:
        if os.path.exists(dest_path):
            os.remove(dest_path)
        hosts.all.zos_data_set(src="OMVSADM.TEST.USER.QUAL", state="absent")


def test_fetch_flat_create_dirs(ansible_zos_module, z_python_interpreter):
    z_int = z_python_interpreter
    hosts = ansible_zos_module
    remote_host = z_int[1].get("inventory").strip(",")
    dest_path = "/tmp/{0}/etc/ssh/ssh_config".format(remote_host)
    params = dict(src="/etc/ssh/ssh_config", dest="/tmp/", flat=False)
    try:
        shutil.rmtree("/tmp/" + remote_host)
    except FileNotFoundError:
        pass
    try:
        assert not os.path.exists(dest_path)
        results = hosts.all.zos_fetch(**params)
        for result in results.contacted.values():
            assert result.get("changed") is True
            assert result.get("module_stderr") is None
        assert os.path.exists(dest_path)
    finally:
        if os.path.exists(dest_path):
            shutil.rmtree("/tmp/" + remote_host)<|MERGE_RESOLUTION|>--- conflicted
+++ resolved
@@ -87,10 +87,7 @@
 
     try:
         results = hosts.all.zos_fetch(**params)
-<<<<<<< HEAD
-=======
         print(results.contacted.values())
->>>>>>> 364ac7ee
 
         for result in results.contacted.values():
 
