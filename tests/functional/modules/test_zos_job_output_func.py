# -*- coding: utf-8 -*-

# Copyright (c) IBM Corporation 2019, 2020
# Licensed under the Apache License, Version 2.0 (the "License");
# you may not use this file except in compliance with the License.
# You may obtain a copy of the License at
#     http://www.apache.org/licenses/LICENSE-2.0
# Unless required by applicable law or agreed to in writing, software
# distributed under the License is distributed on an "AS IS" BASIS,
# WITHOUT WARRANTIES OR CONDITIONS OF ANY KIND, either express or implied.
# See the License for the specific language governing permissions and
# limitations under the License.

from __future__ import absolute_import, division, print_function

__metaclass__ = type

from shellescape import quote


JCL_FILE_CONTENTS = """//HELLO    JOB (T043JM,JM00,1,0,0,0),'HELLO WORLD - JRM',CLASS=R,
//             MSGCLASS=X,MSGLEVEL=1,NOTIFY=S0JM
//STEP0001 EXEC PGM=IEBGENER
//SYSIN    DD DUMMY
//SYSPRINT DD SYSOUT=*
//SYSUT1   DD *
HELLO, WORLD
/*
//SYSUT2   DD SYSOUT=*
//
"""

TEMP_PATH = "/tmp/jcl"


# def test_zos_job_output_no_job_id(ansible_zos_module):
#     hosts = ansible_zos_module
#     results = hosts.all.zos_job_output(job_id="NO_JOBID")
#     for result in results.contacted.values():
#         print(result)
#         assert result.get("changed") is False
#         assert result.get("jobs") is not None


# def test_zos_job_output_no_job_name(ansible_zos_module):
#     hosts = ansible_zos_module
#     results = hosts.all.zos_job_output(job_name="NO_JOBNAME")
#     for result in results.contacted.values():
#         print(result)
#         assert result.get("changed") is False
#         assert result.get("jobs") is not None


# def test_zos_job_output_no_owner(ansible_zos_module):
#     hosts = ansible_zos_module
#     results = hosts.all.zos_job_output(owner="NO_OWNER")
#     for result in results.contacted.values():
#         print(result)
#         assert result.get("changed") is False
#         assert result.get("jobs") is not None


def test_zos_job_output_reject(ansible_zos_module):
    hosts = ansible_zos_module
    results = hosts.all.zos_job_output()
    for result in results.contacted.values():
        print(result)
        assert result.get("changed") is False
        assert result.get("msg") is not None


def test_zos_job_output_job_exists(ansible_zos_module):
<<<<<<< HEAD
    # adding verification that at least 1 step was returned
    hosts = ansible_zos_module
    hosts.all.file(path=TEMP_PATH, state="directory")
    hosts.all.shell(
        cmd="echo {0} > {1}/SAMPLE".format(quote(JCL_FILE_CONTENTS), TEMP_PATH)
    )
    submit_result = hosts.all.zos_job_submit(
        src="{0}/SAMPLE".format(TEMP_PATH), location="USS", wait=True, volume=None
    )
    print(submit_result.contacted.values()) 
    hosts.all.file(path=TEMP_PATH, state="absent")
    results = hosts.all.zos_job_output(job_name="HELLO")  # was SAMPLE?!
    for result in results.contacted.values():
        print("\nZJOJE..............")
        print(result)
        assert result.get("changed") is False
        assert result.get("jobs") is not None
        assert result.get("jobs")[0].get("ret_code").get("steps") is not None
        assert (
            result.get("jobs")[0].get("ret_code").get("steps")[0].get("step_name")
            == "STEP0001"
=======
    try:
        # adding verification that at least 1 step was returned
        hosts = ansible_zos_module
        hosts.all.file(path=TEMP_PATH, state="directory")
        hosts.all.shell(
            cmd="echo {0} > {1}/SAMPLE".format(quote(JCL_FILE_CONTENTS), TEMP_PATH)
        )
        hosts.all.zos_job_submit(
            src="{0}/SAMPLE".format(TEMP_PATH), location="USS", wait=True, volume=None
>>>>>>> e05af13e
        )
        results = hosts.all.zos_job_output(job_name="HELLO")  # was SAMPLE?!
        for result in results.contacted.values():
            print("\nZJOJE..............")
            print(result)
            assert result.get("changed") is False
            assert result.get("jobs") is not None
            assert result.get("jobs")[0].get("ret_code").get("steps") is not None
            assert (
                result.get("jobs")[0].get("ret_code").get("steps")[0].get("step_name")
                == "STEP0001"
            )
    finally:
        hosts.all.file(path=TEMP_PATH, state="absent")


def test_zos_job_output_job_exists_with_filtered_ddname(ansible_zos_module):
<<<<<<< HEAD
    hosts = ansible_zos_module
    hosts.all.file(path=TEMP_PATH, state="directory")
    hosts.all.shell(
        cmd="echo {0} > {1}/SAMPLE".format(quote(JCL_FILE_CONTENTS), TEMP_PATH)
    )
    hosts.all.zos_job_submit(
        src="{0}/SAMPLE".format(TEMP_PATH), location="USS", wait=True, volume=None
    )
    hosts.all.file(path=TEMP_PATH, state="absent")
    dd_name = "JESMSGLG"
    results = hosts.all.zos_job_output(job_name="HELLO", ddname=dd_name)
    for result in results.contacted.values():
        print(result)
        assert result.get("changed") is False
        assert result.get("jobs") is not None
        for job in result.get("jobs"):
            assert len(job.get("ddnames")) == 1
            print(job)
            assert job.get("ddnames")[0].get("ddname") == dd_name
=======
    try:
        hosts = ansible_zos_module
        hosts.all.file(path=TEMP_PATH, state="directory")
        hosts.all.shell(
            cmd="echo {0} > {1}/SAMPLE".format(quote(JCL_FILE_CONTENTS), TEMP_PATH)
        )
        hosts.all.zos_job_submit(
            src="{0}/SAMPLE".format(TEMP_PATH), location="USS", wait=True, volume=None
        )
        dd_name = "JESMSGLG"
        results = hosts.all.zos_job_output(job_name="HELLO", ddname=dd_name)
        for result in results.contacted.values():
            assert result.get("changed") is False
            assert result.get("jobs") is not None
            for job in result.get("jobs"):
                assert len(job.get("ddnames")) == 1
                print(job)
                assert job.get("ddnames")[0].get("ddname") == dd_name
    finally:
        hosts.all.file(path=TEMP_PATH, state="absent")
>>>>>>> e05af13e
<|MERGE_RESOLUTION|>--- conflicted
+++ resolved
@@ -70,29 +70,6 @@
 
 
 def test_zos_job_output_job_exists(ansible_zos_module):
-<<<<<<< HEAD
-    # adding verification that at least 1 step was returned
-    hosts = ansible_zos_module
-    hosts.all.file(path=TEMP_PATH, state="directory")
-    hosts.all.shell(
-        cmd="echo {0} > {1}/SAMPLE".format(quote(JCL_FILE_CONTENTS), TEMP_PATH)
-    )
-    submit_result = hosts.all.zos_job_submit(
-        src="{0}/SAMPLE".format(TEMP_PATH), location="USS", wait=True, volume=None
-    )
-    print(submit_result.contacted.values()) 
-    hosts.all.file(path=TEMP_PATH, state="absent")
-    results = hosts.all.zos_job_output(job_name="HELLO")  # was SAMPLE?!
-    for result in results.contacted.values():
-        print("\nZJOJE..............")
-        print(result)
-        assert result.get("changed") is False
-        assert result.get("jobs") is not None
-        assert result.get("jobs")[0].get("ret_code").get("steps") is not None
-        assert (
-            result.get("jobs")[0].get("ret_code").get("steps")[0].get("step_name")
-            == "STEP0001"
-=======
     try:
         # adding verification that at least 1 step was returned
         hosts = ansible_zos_module
@@ -102,7 +79,6 @@
         )
         hosts.all.zos_job_submit(
             src="{0}/SAMPLE".format(TEMP_PATH), location="USS", wait=True, volume=None
->>>>>>> e05af13e
         )
         results = hosts.all.zos_job_output(job_name="HELLO")  # was SAMPLE?!
         for result in results.contacted.values():
@@ -120,27 +96,6 @@
 
 
 def test_zos_job_output_job_exists_with_filtered_ddname(ansible_zos_module):
-<<<<<<< HEAD
-    hosts = ansible_zos_module
-    hosts.all.file(path=TEMP_PATH, state="directory")
-    hosts.all.shell(
-        cmd="echo {0} > {1}/SAMPLE".format(quote(JCL_FILE_CONTENTS), TEMP_PATH)
-    )
-    hosts.all.zos_job_submit(
-        src="{0}/SAMPLE".format(TEMP_PATH), location="USS", wait=True, volume=None
-    )
-    hosts.all.file(path=TEMP_PATH, state="absent")
-    dd_name = "JESMSGLG"
-    results = hosts.all.zos_job_output(job_name="HELLO", ddname=dd_name)
-    for result in results.contacted.values():
-        print(result)
-        assert result.get("changed") is False
-        assert result.get("jobs") is not None
-        for job in result.get("jobs"):
-            assert len(job.get("ddnames")) == 1
-            print(job)
-            assert job.get("ddnames")[0].get("ddname") == dd_name
-=======
     try:
         hosts = ansible_zos_module
         hosts.all.file(path=TEMP_PATH, state="directory")
@@ -160,5 +115,4 @@
                 print(job)
                 assert job.get("ddnames")[0].get("ddname") == dd_name
     finally:
-        hosts.all.file(path=TEMP_PATH, state="absent")
->>>>>>> e05af13e
+        hosts.all.file(path=TEMP_PATH, state="absent")