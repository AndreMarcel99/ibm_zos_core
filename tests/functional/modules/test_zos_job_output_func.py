--- conflicted
+++ resolved
@@ -90,28 +90,6 @@
 
 
 def test_zos_job_output_job_exists(ansible_zos_module):
-<<<<<<< HEAD
-    # adding verification that at least 1 step was returned
-    hosts = ansible_zos_module
-    hosts.all.file(path=TEMP_PATH, state="directory")
-    hosts.all.shell(
-        cmd="echo {0} > {1}/SAMPLE".format(quote(JCL_FILE_CONTENTS), TEMP_PATH)
-    )
-    hosts.all.zos_job_submit(
-        src="{0}/SAMPLE".format(TEMP_PATH), location="USS", wait=True, volume=None
-    )
-    hosts.all.file(path=TEMP_PATH, state="absent")
-    results = hosts.all.zos_job_output(job_name="HELLO")  # was SAMPLE?!
-    for result in results.contacted.values():
-        print(result)
-        assert result.get("changed") is False
-        assert result.get("jobs") is not None
-        assert result.get("jobs")[0].get("ret_code").get("steps") is not None
-        assert (
-            result.get("jobs")[0].get("ret_code").get("steps")[0].get("step_name")
-            == "STEP0001"
-        )
-=======
     try:
         # adding verification that at least 1 step was returned
         hosts = ansible_zos_module
@@ -161,5 +139,4 @@
                 assert len(job.get("ddnames")) == 1
                 assert job.get("ddnames")[0].get("ddname") == dd_name
     finally:
-        hosts.all.file(path=TEMP_PATH, state="absent")
->>>>>>> 364ac7ee
+        hosts.all.file(path=TEMP_PATH, state="absent")