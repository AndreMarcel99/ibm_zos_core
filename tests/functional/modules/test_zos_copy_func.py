--- conflicted
+++ resolved
@@ -2244,18 +2244,6 @@
             hosts.all.zos_data_set(name=backup_name, state="absent")
 
 
-<<<<<<< HEAD
-# Deprecated function for ibm.zos_core.zos_copy in v1.4.0
-# def test_sftp_negative_port_specification_fails(ansible_zos_module):
-#     hosts = ansible_zos_module
-#     dest_path = "/tmp/profile"
-#     try:
-#         copy_res = hosts.all.zos_copy(src="/etc/profile", dest=dest_path, sftp_port=-1)
-#         for result in copy_res.contacted.values():
-#             assert result.get("msg") is not None
-#     finally:
-#         hosts.all.file(path=dest_path, state="absent")
-=======
 @pytest.mark.vsam
 def test_copy_ksds_to_volume(ansible_zos_module):
     hosts = ansible_zos_module
@@ -2285,7 +2273,6 @@
             assert re.search(r"\b000000\b", output)
     finally:
         hosts.all.zos_data_set(name=dest_ds, state="absent")
->>>>>>> 364ac7ee
 
 
 def test_dest_data_set_parameters(ansible_zos_module):
